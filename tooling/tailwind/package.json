{
  "name": "@karakeep/tailwind-config",
  "version": "0.1.0",
  "private": true,
  "type": "module",
  "exports": {
    "./native": "./native.ts",
    "./web": "./web.ts",
    "./globals.css": "./globals.css"
  },
  "license": "MIT",
  "scripts": {
    "clean": "rm -rf .turbo node_modules",
    "format": "prettier . --cache --ignore-path ../../.prettierignore --check",
    "format:fix": "prettier . --cache --write --ignore-path ../../.prettierignore",
    "lint": "oxlint .",
    "lint:fix": "oxlint . --fix",
    "typecheck": "tsc --noEmit"
  },
  "dependencies": {
    "@tailwindcss/typography": "^0.5.10",
    "nativewind": "^4.1.23",
    "postcss": "^8.4.35",
    "tailwindcss": "^3.4.1",
    "tailwindcss-animate": "^1.0.7"
  },
  "devDependencies": {
    "@karakeep/prettier-config": "workspace:^0.1.0",
    "@karakeep/tsconfig": "workspace:^0.1.0",
    "prettier": "^3.4.2",
    "typescript": "^5.8.3"
<<<<<<< HEAD
  },
  "eslintConfig": {
    "root": true,
    "extends": [
      "@karakeep/eslint-config/base"
    ]
=======
>>>>>>> 2263c0fc
  },
  "prettier": "@karakeep/prettier-config"
}<|MERGE_RESOLUTION|>--- conflicted
+++ resolved
@@ -29,15 +29,6 @@
     "@karakeep/tsconfig": "workspace:^0.1.0",
     "prettier": "^3.4.2",
     "typescript": "^5.8.3"
-<<<<<<< HEAD
-  },
-  "eslintConfig": {
-    "root": true,
-    "extends": [
-      "@karakeep/eslint-config/base"
-    ]
-=======
->>>>>>> 2263c0fc
   },
   "prettier": "@karakeep/prettier-config"
 }