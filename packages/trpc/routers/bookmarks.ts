import { experimental_trpcMiddleware, TRPCError } from "@trpc/server";
import { and, eq, gt, inArray, lt, or } from "drizzle-orm";
import invariant from "tiny-invariant";
import { z } from "zod";

import type {
  ZBookmark,
  ZBookmarkContent,
} from "@karakeep/shared/types/bookmarks";
import type { ZBookmarkTags } from "@karakeep/shared/types/tags";
import { db as DONT_USE_db } from "@karakeep/db";
import {
  assets,
  AssetTypes,
  bookmarkAssets,
  bookmarkLinks,
  bookmarks,
  bookmarkTags,
  bookmarkTexts,
  customPrompts,
  tagsOnBookmarks,
} from "@karakeep/db/schema";
import {
  deleteAsset,
  SUPPORTED_BOOKMARK_ASSET_TYPES,
} from "@karakeep/shared/assetdb";
import serverConfig from "@karakeep/shared/config";
import { InferenceClientFactory } from "@karakeep/shared/inference";
import { buildSummaryPrompt } from "@karakeep/shared/prompts";
import {
  AssetPreprocessingQueue,
  LinkCrawlerQueue,
  OpenAIQueue,
  triggerRuleEngineOnEvent,
  triggerSearchDeletion,
  triggerSearchReindex,
  triggerWebhook,
} from "@karakeep/shared/queues";
import { getSearchIdxClient } from "@karakeep/shared/search";
import { parseSearchQuery } from "@karakeep/shared/searchQueryParser";
import {
  BookmarkTypes,
  DEFAULT_NUM_BOOKMARKS_PER_PAGE,
  zBookmarkSchema,
  zGetBookmarksRequestSchema,
  zGetBookmarksResponseSchema,
  zManipulatedTagSchema,
  zNewBookmarkRequestSchema,
  zSearchBookmarksCursor,
  zSearchBookmarksRequestSchema,
  zUpdateBookmarksRequestSchema,
} from "@karakeep/shared/types/bookmarks";

import type { AuthedContext, Context } from "../index";
import { authedProcedure, router } from "../index";
import { mapDBAssetTypeToUserType } from "../lib/attachments";
import { getBookmarkIdsFromMatcher } from "../lib/search";
<<<<<<< HEAD
import { List } from "../models/lists";
import { normalizeTagName } from "../utils/tag";
=======
import { Bookmark } from "../models/bookmarks";
>>>>>>> c70d64d4
import { ensureAssetOwnership } from "./assets";

export const ensureBookmarkOwnership = experimental_trpcMiddleware<{
  ctx: Context;
  input: { bookmarkId: string };
}>().create(async (opts) => {
  const bookmark = await opts.ctx.db.query.bookmarks.findFirst({
    where: eq(bookmarks.id, opts.input.bookmarkId),
    columns: {
      userId: true,
    },
  });
  if (!opts.ctx.user) {
    throw new TRPCError({
      code: "UNAUTHORIZED",
      message: "User is not authorized",
    });
  }
  if (!bookmark) {
    throw new TRPCError({
      code: "NOT_FOUND",
      message: "Bookmark not found",
    });
  }
  if (bookmark.userId != opts.ctx.user.id) {
    throw new TRPCError({
      code: "FORBIDDEN",
      message: "User is not allowed to access resource",
    });
  }

  return opts.next();
});

async function getBookmark(
  ctx: AuthedContext,
  bookmarkId: string,
  includeContent: boolean,
) {
  const bookmark = await ctx.db.query.bookmarks.findFirst({
    where: and(eq(bookmarks.userId, ctx.user.id), eq(bookmarks.id, bookmarkId)),
    with: {
      tagsOnBookmarks: {
        with: {
          tag: true,
        },
      },
      link: true,
      text: true,
      asset: true,
      assets: true,
    },
  });
  if (!bookmark) {
    throw new TRPCError({
      code: "NOT_FOUND",
      message: "Bookmark not found",
    });
  }

  return toZodSchema(bookmark, includeContent);
}

async function attemptToDedupLink(ctx: AuthedContext, url: string) {
  const result = await ctx.db
    .select({
      id: bookmarkLinks.id,
    })
    .from(bookmarkLinks)
    .leftJoin(bookmarks, eq(bookmarks.id, bookmarkLinks.id))
    .where(and(eq(bookmarkLinks.url, url), eq(bookmarks.userId, ctx.user.id)));

  if (result.length == 0) {
    return null;
  }
  return getBookmark(ctx, result[0].id, /* includeContent: */ false);
}

async function dummyDrizzleReturnType() {
  const x = await DONT_USE_db.query.bookmarks.findFirst({
    with: {
      tagsOnBookmarks: {
        with: {
          tag: true,
        },
      },
      link: true,
      text: true,
      asset: true,
      assets: true,
    },
  });
  if (!x) {
    throw new Error();
  }
  return x;
}

type BookmarkQueryReturnType = Awaited<
  ReturnType<typeof dummyDrizzleReturnType>
>;

async function cleanupAssetForBookmark(
  bookmark: Pick<BookmarkQueryReturnType, "asset" | "userId" | "assets">,
) {
  const assetIds: Set<string> = new Set<string>(
    bookmark.assets.map((a) => a.id),
  );
  // Todo: Remove when the bookmark asset is also in the assets table
  if (bookmark.asset) {
    assetIds.add(bookmark.asset.assetId);
  }
  await Promise.all(
    Array.from(assetIds).map((assetId) =>
      deleteAsset({ userId: bookmark.userId, assetId }),
    ),
  );
}

function toZodSchema(
  bookmark: BookmarkQueryReturnType,
  includeContent: boolean,
): ZBookmark {
  const { tagsOnBookmarks, link, text, asset, assets, ...rest } = bookmark;

  let content: ZBookmarkContent = {
    type: BookmarkTypes.UNKNOWN,
  };
  if (bookmark.link) {
    content = {
      type: BookmarkTypes.LINK,
      screenshotAssetId: assets.find(
        (a) => a.assetType == AssetTypes.LINK_SCREENSHOT,
      )?.id,
      fullPageArchiveAssetId: assets.find(
        (a) => a.assetType == AssetTypes.LINK_FULL_PAGE_ARCHIVE,
      )?.id,
      precrawledArchiveAssetId: assets.find(
        (a) => a.assetType == AssetTypes.LINK_PRECRAWLED_ARCHIVE,
      )?.id,
      imageAssetId: assets.find(
        (a) => a.assetType == AssetTypes.LINK_BANNER_IMAGE,
      )?.id,
      videoAssetId: assets.find((a) => a.assetType == AssetTypes.LINK_VIDEO)
        ?.id,
      url: link.url,
      title: link.title,
      description: link.description,
      imageUrl: link.imageUrl,
      favicon: link.favicon,
      htmlContent: includeContent ? link.htmlContent : null,
      crawledAt: link.crawledAt,
      author: link.author,
      publisher: link.publisher,
      datePublished: link.datePublished,
      dateModified: link.dateModified,
    };
  }
  if (bookmark.text) {
    content = {
      type: BookmarkTypes.TEXT,
      // It's ok to include the text content as it's usually not big and is used to render the text bookmark card.
      text: text.text ?? "",
      sourceUrl: text.sourceUrl,
    };
  }
  if (bookmark.asset) {
    content = {
      type: BookmarkTypes.ASSET,
      assetType: asset.assetType,
      assetId: asset.assetId,
      fileName: asset.fileName,
      sourceUrl: asset.sourceUrl,
      size: assets.find((a) => a.id == asset.assetId)?.size,
      content: includeContent ? asset.content : null,
    };
  }

  return {
    tags: tagsOnBookmarks.map((t) => ({
      attachedBy: t.attachedBy,
      ...t.tag,
    })),
    content,
    assets: assets.map((a) => ({
      id: a.id,
      assetType: mapDBAssetTypeToUserType(a.assetType),
    })),
    ...rest,
  };
}

export const bookmarksAppRouter = router({
  createBookmark: authedProcedure
    .input(zNewBookmarkRequestSchema)
    .output(
      zBookmarkSchema.merge(
        z.object({
          alreadyExists: z.boolean().optional().default(false),
        }),
      ),
    )
    .mutation(async ({ input, ctx }) => {
      if (input.type == BookmarkTypes.LINK) {
        // This doesn't 100% protect from duplicates because of races, but it's more than enough for this usecase.
        const alreadyExists = await attemptToDedupLink(ctx, input.url);
        if (alreadyExists) {
          return { ...alreadyExists, alreadyExists: true };
        }
      }
      const bookmark = await ctx.db.transaction(async (tx) => {
        const bookmark = (
          await tx
            .insert(bookmarks)
            .values({
              userId: ctx.user.id,
              title: input.title,
              type: input.type,
              archived: input.archived,
              favourited: input.favourited,
              note: input.note,
              summary: input.summary,
              createdAt: input.createdAt,
            })
            .returning()
        )[0];

        let content: ZBookmarkContent;

        switch (input.type) {
          case BookmarkTypes.LINK: {
            const link = (
              await tx
                .insert(bookmarkLinks)
                .values({
                  id: bookmark.id,
                  url: input.url.trim(),
                })
                .returning()
            )[0];
            if (input.precrawledArchiveId) {
              await ensureAssetOwnership({
                ctx,
                assetId: input.precrawledArchiveId,
              });
              await tx
                .update(assets)
                .set({
                  bookmarkId: bookmark.id,
                  assetType: AssetTypes.LINK_PRECRAWLED_ARCHIVE,
                })
                .where(
                  and(
                    eq(assets.id, input.precrawledArchiveId),
                    eq(assets.userId, ctx.user.id),
                  ),
                );
            }
            content = {
              type: BookmarkTypes.LINK,
              ...link,
            };
            break;
          }
          case BookmarkTypes.TEXT: {
            const text = (
              await tx
                .insert(bookmarkTexts)
                .values({
                  id: bookmark.id,
                  text: input.text,
                  sourceUrl: input.sourceUrl,
                })
                .returning()
            )[0];
            content = {
              type: BookmarkTypes.TEXT,
              text: text.text ?? "",
              sourceUrl: text.sourceUrl,
            };
            break;
          }
          case BookmarkTypes.ASSET: {
            const [asset] = await tx
              .insert(bookmarkAssets)
              .values({
                id: bookmark.id,
                assetType: input.assetType,
                assetId: input.assetId,
                content: null,
                metadata: null,
                fileName: input.fileName ?? null,
                sourceUrl: null,
              })
              .returning();
            const uploadedAsset = await ensureAssetOwnership({
              ctx,
              assetId: input.assetId,
            });
            if (
              !uploadedAsset.contentType ||
              !SUPPORTED_BOOKMARK_ASSET_TYPES.has(uploadedAsset.contentType)
            ) {
              throw new TRPCError({
                code: "BAD_REQUEST",
                message: "Unsupported asset type",
              });
            }
            await tx
              .update(assets)
              .set({
                bookmarkId: bookmark.id,
                assetType: AssetTypes.BOOKMARK_ASSET,
              })
              .where(
                and(
                  eq(assets.id, input.assetId),
                  eq(assets.userId, ctx.user.id),
                ),
              );
            content = {
              type: BookmarkTypes.ASSET,
              assetType: asset.assetType,
              assetId: asset.assetId,
            };
            break;
          }
        }

        return {
          alreadyExists: false,
          tags: [] as ZBookmarkTags[],
          assets: [],
          content,
          ...bookmark,
        };
      });

      // Enqueue crawling request
      switch (bookmark.content.type) {
        case BookmarkTypes.LINK: {
          // The crawling job triggers openai when it's done
          await LinkCrawlerQueue.enqueue({
            bookmarkId: bookmark.id,
          });
          break;
        }
        case BookmarkTypes.TEXT: {
          await OpenAIQueue.enqueue({
            bookmarkId: bookmark.id,
            type: "tag",
          });
          break;
        }
        case BookmarkTypes.ASSET: {
          await AssetPreprocessingQueue.enqueue({
            bookmarkId: bookmark.id,
            fixMode: false,
          });
          break;
        }
      }
      await triggerRuleEngineOnEvent(bookmark.id, [
        {
          type: "bookmarkAdded",
        },
      ]);
      await triggerSearchReindex(bookmark.id);
      await triggerWebhook(bookmark.id, "created");
      return bookmark;
    }),

  updateBookmark: authedProcedure
    .input(zUpdateBookmarksRequestSchema)
    .output(zBookmarkSchema)
    .use(ensureBookmarkOwnership)
    .mutation(async ({ input, ctx }) => {
      await ctx.db.transaction(async (tx) => {
        let somethingChanged = false;

        // Update link-specific fields if any are provided
        const linkUpdateData: Partial<{
          url: string;
          description: string | null;
          author: string | null;
          publisher: string | null;
          datePublished: Date | null;
          dateModified: Date | null;
        }> = {};
        if (input.url) {
          linkUpdateData.url = input.url.trim();
        }
        if (input.description !== undefined) {
          linkUpdateData.description = input.description;
        }
        if (input.author !== undefined) {
          linkUpdateData.author = input.author;
        }
        if (input.publisher !== undefined) {
          linkUpdateData.publisher = input.publisher;
        }
        if (input.datePublished !== undefined) {
          linkUpdateData.datePublished = input.datePublished;
        }
        if (input.dateModified !== undefined) {
          linkUpdateData.dateModified = input.dateModified;
        }

        if (Object.keys(linkUpdateData).length > 0) {
          const result = await tx
            .update(bookmarkLinks)
            .set(linkUpdateData)
            .where(eq(bookmarkLinks.id, input.bookmarkId));
          if (result.changes == 0) {
            throw new TRPCError({
              code: "BAD_REQUEST",
              message:
                "Attempting to set link attributes for non-link type bookmark",
            });
          }
          somethingChanged = true;
        }

        if (input.text) {
          const result = await tx
            .update(bookmarkTexts)
            .set({
              text: input.text,
            })
            .where(eq(bookmarkTexts.id, input.bookmarkId));

          if (result.changes == 0) {
            throw new TRPCError({
              code: "BAD_REQUEST",
              message:
                "Attempting to set link attributes for non-text type bookmark",
            });
          }
          somethingChanged = true;
        }

        if (input.assetContent !== undefined) {
          const result = await tx
            .update(bookmarkAssets)
            .set({
              content: input.assetContent,
            })
            .where(and(eq(bookmarkAssets.id, input.bookmarkId)));

          if (result.changes == 0) {
            throw new TRPCError({
              code: "BAD_REQUEST",
              message:
                "Attempting to set asset content for non-asset type bookmark",
            });
          }
          somethingChanged = true;
        }

        // Update common bookmark fields
        const commonUpdateData: Partial<{
          title: string | null;
          archived: boolean;
          favourited: boolean;
          note: string | null;
          summary: string | null;
          createdAt: Date;
          modifiedAt: Date; // Always update modifiedAt
        }> = {
          modifiedAt: new Date(),
        };
        if (input.title !== undefined) {
          commonUpdateData.title = input.title;
        }
        if (input.archived !== undefined) {
          commonUpdateData.archived = input.archived;
        }
        if (input.favourited !== undefined) {
          commonUpdateData.favourited = input.favourited;
        }
        if (input.note !== undefined) {
          commonUpdateData.note = input.note;
        }
        if (input.summary !== undefined) {
          commonUpdateData.summary = input.summary;
        }
        if (input.createdAt !== undefined) {
          commonUpdateData.createdAt = input.createdAt;
        }

        if (Object.keys(commonUpdateData).length > 1 || somethingChanged) {
          await tx
            .update(bookmarks)
            .set(commonUpdateData)
            .where(
              and(
                eq(bookmarks.userId, ctx.user.id),
                eq(bookmarks.id, input.bookmarkId),
              ),
            );
        }
      });

      // Refetch the updated bookmark data to return the full object
      const updatedBookmark = await getBookmark(
        ctx,
        input.bookmarkId,
        /* includeContent: */ false,
      );

      if (input.favourited === true || input.archived === true) {
        await triggerRuleEngineOnEvent(
          input.bookmarkId,
          [
            ...(input.favourited === true ? ["favourited" as const] : []),
            ...(input.archived === true ? ["archived" as const] : []),
          ].map((t) => ({
            type: t,
          })),
        );
      }
      // Trigger re-indexing and webhooks
      await triggerSearchReindex(input.bookmarkId);
      await triggerWebhook(input.bookmarkId, "edited");

      return updatedBookmark;
    }),

  // DEPRECATED: use updateBookmark instead
  updateBookmarkText: authedProcedure
    .input(
      z.object({
        bookmarkId: z.string(),
        text: z.string(),
      }),
    )
    .use(ensureBookmarkOwnership)
    .mutation(async ({ input, ctx }) => {
      await ctx.db.transaction(async (tx) => {
        const res = await tx
          .update(bookmarkTexts)
          .set({
            text: input.text,
          })
          .where(and(eq(bookmarkTexts.id, input.bookmarkId)))
          .returning();
        if (res.length == 0) {
          throw new TRPCError({
            code: "NOT_FOUND",
            message: "Bookmark not found",
          });
        }
        await tx
          .update(bookmarks)
          .set({ modifiedAt: new Date() })
          .where(
            and(
              eq(bookmarks.id, input.bookmarkId),
              eq(bookmarks.userId, ctx.user.id),
            ),
          );
      });
      await triggerSearchReindex(input.bookmarkId);
      await triggerWebhook(input.bookmarkId, "edited");
    }),

  deleteBookmark: authedProcedure
    .input(z.object({ bookmarkId: z.string() }))
    .use(ensureBookmarkOwnership)
    .mutation(async ({ input, ctx }) => {
      const bookmark = await ctx.db.query.bookmarks.findFirst({
        where: and(
          eq(bookmarks.id, input.bookmarkId),
          eq(bookmarks.userId, ctx.user.id),
        ),
        with: {
          asset: true,
          link: true,
          assets: true,
        },
      });
      const deleted = await ctx.db
        .delete(bookmarks)
        .where(
          and(
            eq(bookmarks.userId, ctx.user.id),
            eq(bookmarks.id, input.bookmarkId),
          ),
        );
      await triggerSearchDeletion(input.bookmarkId);
      await triggerWebhook(input.bookmarkId, "deleted", ctx.user.id);
      if (deleted.changes > 0 && bookmark) {
        await cleanupAssetForBookmark({
          asset: bookmark.asset,
          userId: ctx.user.id,
          assets: bookmark.assets,
        });
      }
    }),
  recrawlBookmark: authedProcedure
    .input(
      z.object({
        bookmarkId: z.string(),
        archiveFullPage: z.boolean().optional().default(false),
      }),
    )
    .use(ensureBookmarkOwnership)
    .mutation(async ({ input, ctx }) => {
      await ctx.db
        .update(bookmarkLinks)
        .set({
          crawlStatus: "pending",
          crawlStatusCode: null,
        })
        .where(eq(bookmarkLinks.id, input.bookmarkId));
      await LinkCrawlerQueue.enqueue({
        bookmarkId: input.bookmarkId,
        archiveFullPage: input.archiveFullPage,
      });
    }),
  getBookmark: authedProcedure
    .input(
      z.object({
        bookmarkId: z.string(),
        includeContent: z.boolean().optional().default(false),
      }),
    )
    .output(zBookmarkSchema)
    .use(ensureBookmarkOwnership)
    .query(async ({ input, ctx }) => {
      return await getBookmark(ctx, input.bookmarkId, input.includeContent);
    }),
  searchBookmarks: authedProcedure
    .input(zSearchBookmarksRequestSchema)
    .output(
      z.object({
        bookmarks: z.array(zBookmarkSchema),
        nextCursor: zSearchBookmarksCursor.nullable(),
      }),
    )
    .query(async ({ input, ctx }) => {
      if (!input.limit) {
        input.limit = DEFAULT_NUM_BOOKMARKS_PER_PAGE;
      }
      const sortOrder = input.sortOrder || "relevance";
      const client = await getSearchIdxClient();
      if (!client) {
        throw new TRPCError({
          code: "INTERNAL_SERVER_ERROR",
          message: "Search functionality is not configured",
        });
      }
      const parsedQuery = parseSearchQuery(input.text);

      let filter: string[];
      if (parsedQuery.matcher) {
        const bookmarkIds = await getBookmarkIdsFromMatcher(
          ctx,
          parsedQuery.matcher,
        );
        filter = [
          `userId = '${ctx.user.id}' AND id IN [${bookmarkIds.join(",")}]`,
        ];
      } else {
        filter = [`userId = '${ctx.user.id}'`];
      }

      /**
       * preserve legacy behaviour
       */
      const createdAtSortOrder = sortOrder === "relevance" ? "desc" : sortOrder;

      const resp = await client.search(parsedQuery.text, {
        filter,
        showRankingScore: true,
        attributesToRetrieve: ["id"],
        sort: [`createdAt:${createdAtSortOrder}`],
        limit: input.limit,
        ...(input.cursor
          ? {
              offset: input.cursor.offset,
            }
          : {}),
      });

      if (resp.hits.length == 0) {
        return { bookmarks: [], nextCursor: null };
      }
      const idToRank = resp.hits.reduce<Record<string, number>>((acc, r) => {
        acc[r.id] = r._rankingScore!;
        return acc;
      }, {});
      const results = await ctx.db.query.bookmarks.findMany({
        where: and(
          eq(bookmarks.userId, ctx.user.id),
          inArray(
            bookmarks.id,
            resp.hits.map((h) => h.id),
          ),
        ),
        with: {
          tagsOnBookmarks: {
            with: {
              tag: true,
            },
          },
          link: true,
          text: true,
          asset: true,
          assets: true,
        },
      });

      switch (true) {
        case sortOrder === "relevance":
          results.sort((a, b) => idToRank[b.id] - idToRank[a.id]);
          break;
        case sortOrder === "desc":
          results.sort((a, b) => b.createdAt.getTime() - a.createdAt.getTime());
          break;
        case sortOrder === "asc":
          results.sort((a, b) => a.createdAt.getTime() - b.createdAt.getTime());
          break;
      }

      return {
        bookmarks: results.map((b) => toZodSchema(b, input.includeContent)),
        nextCursor:
          resp.hits.length + resp.offset >= resp.estimatedTotalHits
            ? null
            : {
                ver: 1 as const,
                offset: resp.hits.length + resp.offset,
              },
      };
    }),
  getBookmarks: authedProcedure
    .input(zGetBookmarksRequestSchema)
    .output(zGetBookmarksResponseSchema)
    .query(async ({ input, ctx }) => {
      const res = await Bookmark.loadMulti(ctx, input);
      return {
        bookmarks: res.bookmarks.map((b) => b.asZBookmark()),
        nextCursor: res.nextCursor,
      };
    }),

  updateTags: authedProcedure
    .input(
      z.object({
        bookmarkId: z.string(),
        attach: z.array(zManipulatedTagSchema),
        detach: z.array(zManipulatedTagSchema),
      }),
    )
    .output(
      z.object({
        attached: z.array(z.string()),
        detached: z.array(z.string()),
      }),
    )
    .use(ensureBookmarkOwnership)
    .mutation(async ({ input, ctx }) => {
      return ctx.db.transaction(async (tx) => {
        // Detaches
        const idsToRemove: string[] = [];
        if (input.detach.length > 0) {
          const namesToRemove: string[] = [];
          input.detach.forEach((detachInfo) => {
            if (detachInfo.tagId) {
              idsToRemove.push(detachInfo.tagId);
            }
            if (detachInfo.tagName) {
              namesToRemove.push(detachInfo.tagName);
            }
          });

          if (namesToRemove.length > 0) {
            (
              await tx.query.bookmarkTags.findMany({
                where: and(
                  eq(bookmarkTags.userId, ctx.user.id),
                  inArray(bookmarkTags.name, namesToRemove),
                ),
                columns: {
                  id: true,
                },
              })
            ).forEach((tag) => {
              idsToRemove.push(tag.id);
            });
          }

          await tx
            .delete(tagsOnBookmarks)
            .where(
              and(
                eq(tagsOnBookmarks.bookmarkId, input.bookmarkId),
                inArray(tagsOnBookmarks.tagId, idsToRemove),
              ),
            );
        }

        if (input.attach.length == 0) {
          return {
            bookmarkId: input.bookmarkId,
            attached: [],
            detached: idsToRemove,
          };
        }

        const toAddTagNames = input.attach
          .flatMap((i) => (i.tagName ? [i.tagName] : []))
          .map((n) => normalizeTagName(n)) // strip leading #
          .filter((n) => n.length > 0); // drop empty results

        const toAddTagIds = input.attach.flatMap((i) =>
          i.tagId ? [i.tagId] : [],
        );

        // New Tags
        if (toAddTagNames.length > 0) {
          await tx
            .insert(bookmarkTags)
            .values(
              toAddTagNames.map((name) => ({ name, userId: ctx.user.id })),
            )
            .onConflictDoNothing()
            .returning();
        }

        // If there is nothing to add, the "or" statement will become useless and
        // the query below will simply select all the existing tags for this user and assign them to the bookmark
        invariant(toAddTagNames.length > 0 || toAddTagIds.length > 0);
        const allIds = (
          await tx.query.bookmarkTags.findMany({
            where: and(
              eq(bookmarkTags.userId, ctx.user.id),
              or(
                toAddTagIds.length > 0
                  ? inArray(bookmarkTags.id, toAddTagIds)
                  : undefined,
                toAddTagNames.length > 0
                  ? inArray(bookmarkTags.name, toAddTagNames)
                  : undefined,
              ),
            ),
            columns: {
              id: true,
            },
          })
        ).map((t) => t.id);

        await tx
          .insert(tagsOnBookmarks)
          .values(
            allIds.map((i) => ({
              tagId: i,
              bookmarkId: input.bookmarkId,
              attachedBy: "human" as const,
              userId: ctx.user.id,
            })),
          )
          .onConflictDoNothing();
        await tx
          .update(bookmarks)
          .set({ modifiedAt: new Date() })
          .where(
            and(
              eq(bookmarks.id, input.bookmarkId),
              eq(bookmarks.userId, ctx.user.id),
            ),
          );

        await triggerRuleEngineOnEvent(input.bookmarkId, [
          ...idsToRemove.map((t) => ({
            type: "tagRemoved" as const,
            tagId: t,
          })),
          ...allIds.map((t) => ({
            type: "tagAdded" as const,
            tagId: t,
          })),
        ]);
        await triggerSearchReindex(input.bookmarkId);
        await triggerWebhook(input.bookmarkId, "edited");
        return {
          bookmarkId: input.bookmarkId,
          attached: allIds,
          detached: idsToRemove,
        };
      });
    }),
  getBrokenLinks: authedProcedure
    .output(
      z.object({
        bookmarks: z.array(
          z.object({
            id: z.string(),
            url: z.string(),
            statusCode: z.number().nullable(),
            isCrawlingFailure: z.boolean(),
            crawledAt: z.date().nullable(),
            createdAt: z.date().nullable(),
          }),
        ),
      }),
    )
    .query(async ({ ctx }) => {
      const brokenLinkBookmarks = await ctx.db
        .select({
          id: bookmarkLinks.id,
          url: bookmarkLinks.url,
          crawlStatusCode: bookmarkLinks.crawlStatusCode,
          crawlingStatus: bookmarkLinks.crawlStatus,
          crawledAt: bookmarkLinks.crawledAt,
          createdAt: bookmarks.createdAt,
        })
        .from(bookmarkLinks)
        .leftJoin(bookmarks, eq(bookmarks.id, bookmarkLinks.id))
        .where(
          and(
            eq(bookmarks.userId, ctx.user.id),
            or(
              eq(bookmarkLinks.crawlStatus, "failure"),
              lt(bookmarkLinks.crawlStatusCode, 200),
              gt(bookmarkLinks.crawlStatusCode, 299),
            ),
          ),
        );
      return {
        bookmarks: brokenLinkBookmarks.map((b) => ({
          id: b.id,
          url: b.url,
          statusCode: b.crawlStatusCode,
          isCrawlingFailure: b.crawlingStatus === "failure",
          crawledAt: b.crawledAt,
          createdAt: b.createdAt,
        })),
      };
    }),
  summarizeBookmark: authedProcedure
    .input(
      z.object({
        bookmarkId: z.string(),
      }),
    )
    .output(
      z.object({
        summary: z.string(),
      }),
    )
    .use(ensureBookmarkOwnership)
    .mutation(async ({ input, ctx }) => {
      const inferenceClient = InferenceClientFactory.build();
      if (!inferenceClient) {
        throw new TRPCError({
          code: "BAD_REQUEST",
          message: "No inference client configured",
        });
      }
      const bookmark = await ctx.db.query.bookmarkLinks.findFirst({
        where: eq(bookmarkLinks.id, input.bookmarkId),
      });

      if (!bookmark) {
        throw new TRPCError({
          code: "NOT_FOUND",
          message: "Bookmark not found or not a link",
        });
      }

      const bookmarkDetails = `
Title: ${bookmark.title ?? ""}
Description: ${bookmark.description ?? ""}
Content: ${bookmark.content ?? ""}
Publisher: ${bookmark.publisher ?? ""}
Author: ${bookmark.author ?? ""}
`;

      const prompts = await ctx.db.query.customPrompts.findMany({
        where: and(
          eq(customPrompts.userId, ctx.user.id),
          eq(customPrompts.appliesTo, "summary"),
        ),
        columns: {
          text: true,
        },
      });

      const summaryPrompt = buildSummaryPrompt(
        serverConfig.inference.inferredTagLang,
        prompts.map((p) => p.text),
        bookmarkDetails,
        serverConfig.inference.contextLength,
      );

      const summary = await inferenceClient.inferFromText(summaryPrompt, {
        schema: null,
      });

      if (!summary.response) {
        throw new TRPCError({
          code: "INTERNAL_SERVER_ERROR",
          message: "Failed to summarize bookmark",
        });
      }
      await ctx.db
        .update(bookmarks)
        .set({
          summary: summary.response,
        })
        .where(eq(bookmarks.id, input.bookmarkId));
      await triggerSearchReindex(input.bookmarkId);
      await triggerWebhook(input.bookmarkId, "edited");

      return {
        bookmarkId: input.bookmarkId,
        summary: summary.response,
      };
    }),
});<|MERGE_RESOLUTION|>--- conflicted
+++ resolved
@@ -55,12 +55,8 @@
 import { authedProcedure, router } from "../index";
 import { mapDBAssetTypeToUserType } from "../lib/attachments";
 import { getBookmarkIdsFromMatcher } from "../lib/search";
-<<<<<<< HEAD
-import { List } from "../models/lists";
+import { Bookmark } from "../models/bookmarks";
 import { normalizeTagName } from "../utils/tag";
-=======
-import { Bookmark } from "../models/bookmarks";
->>>>>>> c70d64d4
 import { ensureAssetOwnership } from "./assets";
 
 export const ensureBookmarkOwnership = experimental_trpcMiddleware<{
