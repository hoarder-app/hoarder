# See https://help.github.com/articles/ignoring-files/ for more about ignoring files.

# dependencies
node_modules
.pnp
.pnpm-store
.pnp.js
.yarn/install-state.gz

# testing
coverage

# next.js
.next/
out/

# production
build

# misc
.DS_Store
*.pem

# debug
npm-debug.log*
yarn-debug.log*
yarn-error.log*

# local env files
.env*.local
.env

# vercel
.vercel

# typescript
*.tsbuildinfo

# The sqlite database
**/*.db
data

# PWA Files
**/public/sw.js
**/public/workbox-*.js
**/public/worker-*.js
**/public/sw.js.map
**/public/workbox-*.js.map
**/public/worker-*.js.map

# Turbo
.turbo

# Idea
.idea
*.iml
<<<<<<< HEAD

# VS-Code
.vscode
=======
.aider*
>>>>>>> a1a3a7e0
<|MERGE_RESOLUTION|>--- conflicted
+++ resolved
@@ -54,10 +54,8 @@
 # Idea
 .idea
 *.iml
-<<<<<<< HEAD
 
-# VS-Code
+# Aider
 .vscode
-=======
-.aider*
->>>>>>> a1a3a7e0
+
+# VS-Code