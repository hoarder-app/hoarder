--- conflicted
+++ resolved
@@ -20,16 +20,10 @@
     "class-variance-authority": "^0.7.0",
     "clsx": "^2.1.0",
     "lucide-react": "^0.501.0",
-<<<<<<< HEAD
     "react": "19.1.0",
     "react-dom": "19.1.0",
     "react-select": "^5.10.1",
-=======
-    "react": "^18.3.1",
-    "react-dom": "^18.3.1",
     "react-router": "^7.7.1",
-    "react-select": "^5.8.0",
->>>>>>> 2263c0fc
     "sharp": "^0.33.3",
     "tailwind-merge": "^2.2.1",
     "tailwindcss-animate": "^1.0.7"
@@ -39,15 +33,9 @@
     "@karakeep/tailwind-config": "workspace:^0.1.0",
     "@karakeep/tsconfig": "workspace:^0.1.0",
     "@tailwindcss/typography": "^0.5.10",
-<<<<<<< HEAD
     "@types/react": "19.1.6",
     "@types/react-dom": "19.1.6",
-    "@vitejs/plugin-react": "^4.3.4",
-=======
-    "@types/react": "^18.3.12",
-    "@types/react-dom": "^18.3.1",
     "@vitejs/plugin-react": "^4.7.0",
->>>>>>> 2263c0fc
     "autoprefixer": "^10.4.17",
     "postcss": "^8.4.35",
     "tailwindcss": "^3.4.1",
