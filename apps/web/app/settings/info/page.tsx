--- conflicted
+++ resolved
@@ -1,11 +1,8 @@
 import { ChangeEmailAddress } from "@/components/settings/ChangeEmailAddress";
 import { ChangePassword } from "@/components/settings/ChangePassword";
 import UserDetails from "@/components/settings/UserDetails";
-<<<<<<< HEAD
+import { UserOptions } from "@/components/settings/UserOptions";
 import { api } from "@/server/api/client";
-=======
-import { UserOptions } from "@/components/settings/UserOptions";
->>>>>>> 16f2ce37
 
 export default async function InfoPage() {
   const whoami = await api.users.whoami();
@@ -13,7 +10,6 @@
   return (
     <div className="flex flex-col gap-8 rounded-md border bg-background p-4">
       <UserDetails />
-<<<<<<< HEAD
       {whoami.localUser && (
         <>
           <ChangeEmailAddress />
@@ -25,10 +21,7 @@
           Changing Email address and password is not possible for OAuth Users
         </div>
       )}
-=======
-      <ChangePassword />
       <UserOptions />
->>>>>>> 16f2ce37
     </div>
   );
 }