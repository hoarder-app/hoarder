--- conflicted
+++ resolved
@@ -8,20 +8,17 @@
 import ActionConfirmingDialog from "@/components/ui/action-confirming-dialog";
 import { useToast } from "@/components/ui/use-toast";
 import useBulkActionsStore from "@/lib/bulkActions";
-<<<<<<< HEAD
 import {
   CheckCheck,
   FileDown,
   Hash,
+  Link,
   List,
   Pencil,
   RotateCw,
   Trash2,
   X,
 } from "lucide-react";
-=======
-import { CheckCheck, Hash, Link, List, Pencil, Trash2, X } from "lucide-react";
->>>>>>> 5281531d
 
 import {
   useDeleteBookmark,
@@ -89,7 +86,6 @@
     archived?: boolean;
   }
 
-<<<<<<< HEAD
   const recrawlBookmarks = async (archiveFullPage: boolean) => {
     const links = selectedBookmarks.filter(
       (item) => item.content.type === BookmarkTypes.LINK,
@@ -104,7 +100,9 @@
     );
     toast({
       description: `${links.length} bookmarks will be ${archiveFullPage ? "re-crawled and archived!" : "refreshed!"}`,
-=======
+    });
+  };
+
   function isClipboardAvailable() {
     if (typeof window === "undefined") {
       return false;
@@ -130,7 +128,6 @@
 
     toast({
       description: `Added ${selectedBookmarks.length} bookmark links into the clipboard!`,
->>>>>>> 5281531d
     });
   };
 
