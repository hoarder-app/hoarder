import type { SubmitErrorHandler, SubmitHandler } from "react-hook-form";
<<<<<<< HEAD
import { useEffect, useImperativeHandle, useRef } from "react";
=======
import React, { useEffect, useImperativeHandle, useRef } from "react";
import Link from "next/link";
>>>>>>> bb431be0
import { ActionButton } from "@/components/ui/action-button";
import { Form, FormControl, FormItem } from "@/components/ui/form";
import InfoTooltip from "@/components/ui/info-tooltip";
import MultipleChoiceDialog from "@/components/ui/multiple-choice-dialog";
import { Separator } from "@/components/ui/separator";
import { Textarea } from "@/components/ui/textarea";
import { toast } from "@/components/ui/use-toast";
import BookmarkAlreadyExistsToast from "@/components/utils/BookmarkAlreadyExistsToast";
import { useClientConfig } from "@/lib/clientConfig";
import { useBookmarkLayoutSwitch } from "@/lib/userLocalSettings/bookmarksLayout";
import { cn } from "@/lib/utils";
import { zodResolver } from "@hookform/resolvers/zod";
import { useForm } from "react-hook-form";
import { z } from "zod";

import { useCreateBookmarkWithPostHook } from "@hoarder/shared-react/hooks/bookmarks";

function useFocusOnKeyPress(inputRef: React.RefObject<HTMLTextAreaElement>) {
  useEffect(() => {
    function handleKeyPress(e: KeyboardEvent) {
      if (!inputRef.current) {
        return;
      }
      if ((e.metaKey || e.ctrlKey) && e.code === "KeyE") {
        inputRef.current.focus();
      }
    }
    document.addEventListener("keydown", handleKeyPress);
    return () => {
      document.removeEventListener("keydown", handleKeyPress);
    };
  }, [inputRef]);
}

interface MultiUrlImportState {
  urls: URL[];
  text: string;
}

export default function EditorCard({ className }: { className?: string }) {
  const inputRef = useRef<HTMLTextAreaElement>(null);

  const [multiUrlImportState, setMultiUrlImportState] =
    React.useState<MultiUrlImportState | null>(null);

  const demoMode = !!useClientConfig().demoMode;
  const formSchema = z.object({
    text: z.string(),
  });
  const form = useForm<z.infer<typeof formSchema>>({
    resolver: zodResolver(formSchema),
    defaultValues: {
      text: "",
    },
  });
  const { ref, ...textFieldProps } = form.register("text");
  useImperativeHandle(ref, () => inputRef.current);
  useFocusOnKeyPress(inputRef);

  const { mutate, isPending } = useCreateBookmarkWithPostHook({
    onSuccess: (resp) => {
      if (resp.alreadyExists) {
        toast({
          description: <BookmarkAlreadyExistsToast bookmarkId={resp.id} />,
          variant: "default",
        });
      }
      form.reset();
    },
    onError: () => {
      toast({ description: "Something went wrong", variant: "destructive" });
    },
  });

  function tryToImportUrls(text: string): void {
    const lines = text.split("\n");
    const urls: URL[] = [];
    for (const line of lines) {
      // parsing can also throw an exception, but will be caught outside
      const url = new URL(line);
      if (url.protocol != "http:" && url.protocol != "https:") {
        throw new Error("Invalid URL");
      }
      urls.push(url);
    }

    if (urls.length === 1) {
      // Only 1 url in the textfield --> simply import it
      mutate({ type: "link", url: text });
      return;
    }
    // multiple urls found --> ask the user if it should be imported as multiple URLs or as a text bookmark
    setMultiUrlImportState({ urls, text });
  }

  const onSubmit: SubmitHandler<z.infer<typeof formSchema>> = (data) => {
    const text = data.text.trim();
    try {
      tryToImportUrls(text);
    } catch (e) {
      // Not a URL
      mutate({ type: "text", text });
    }
  };
  const onError: SubmitErrorHandler<z.infer<typeof formSchema>> = (errors) => {
    toast({
      description: Object.values(errors)
        .map((v) => v.message)
        .join("\n"),
      variant: "destructive",
    });
  };
  const cardHeight = useBookmarkLayoutSwitch({
    grid: "h-96",
    masonry: "h-96",
    list: undefined,
  });

  return (
    <Form {...form}>
      <form
        className={cn(
          className,
          "flex flex-col gap-2 rounded-xl bg-card p-4",
          cardHeight,
        )}
        onSubmit={form.handleSubmit(onSubmit, onError)}
      >
        <div className="flex justify-between">
          <p className="text-sm">NEW ITEM</p>
          <InfoTooltip size={15}>
            <p className="text-center">
              You can quickly focus on this field by pressing ⌘ + E
            </p>
          </InfoTooltip>
        </div>
        <Separator />
        <FormItem className="flex-1">
          <FormControl>
            <Textarea
              ref={inputRef}
              disabled={isPending}
              className="h-full w-full resize-none border-none text-lg focus-visible:ring-0"
              placeholder={
                "Paste a link, write a note or drag and drop an image in here ..."
              }
              onKeyDown={(e) => {
                if (demoMode) {
                  return;
                }
                if (e.key === "Enter" && (e.metaKey || e.ctrlKey)) {
                  form.handleSubmit(onSubmit, onError)();
                }
              }}
              {...textFieldProps}
            />
          </FormControl>
        </FormItem>
        <ActionButton loading={isPending} type="submit" variant="default">
          {form.formState.dirtyFields.text
            ? demoMode
              ? "Submissions are disabled"
              : "Press ⌘ + Enter to Save"
            : "Save"}
        </ActionButton>

        {multiUrlImportState && (
          <MultipleChoiceDialog
            open={true}
            title={`Import URLs as separate Bookmarks?`}
            description={`The input contains multiple URLs on separate lines. Do you want to import them as separate bookmarks?`}
            onOpenChange={(open) => {
              if (!open) {
                setMultiUrlImportState(null);
              }
            }}
            actionButtons={[
              () => (
                <ActionButton
                  type="button"
                  variant="secondary"
                  loading={isPending}
                  onClick={() => {
                    mutate({ type: "text", text: multiUrlImportState.text });
                    setMultiUrlImportState(null);
                  }}
                >
                  Import as Text Bookmark
                </ActionButton>
              ),
              () => (
                <ActionButton
                  type="button"
                  variant="destructive"
                  loading={isPending}
                  onClick={() => {
                    multiUrlImportState.urls.forEach((url) =>
                      mutate({ type: "link", url: url.toString() }),
                    );
                    setMultiUrlImportState(null);
                  }}
                >
                  Import as separate Bookmarks
                </ActionButton>
              ),
            ]}
          ></MultipleChoiceDialog>
        )}
      </form>
    </Form>
  );
}<|MERGE_RESOLUTION|>--- conflicted
+++ resolved
@@ -1,10 +1,5 @@
 import type { SubmitErrorHandler, SubmitHandler } from "react-hook-form";
-<<<<<<< HEAD
-import { useEffect, useImperativeHandle, useRef } from "react";
-=======
 import React, { useEffect, useImperativeHandle, useRef } from "react";
-import Link from "next/link";
->>>>>>> bb431be0
 import { ActionButton } from "@/components/ui/action-button";
 import { Form, FormControl, FormItem } from "@/components/ui/form";
 import InfoTooltip from "@/components/ui/info-tooltip";
