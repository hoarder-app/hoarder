import type { SubmitErrorHandler, SubmitHandler } from "react-hook-form";
import React, { useEffect, useImperativeHandle, useRef } from "react";
import { ActionButton } from "@/components/ui/action-button";
import { Form, FormControl, FormItem } from "@/components/ui/form";
import InfoTooltip from "@/components/ui/info-tooltip";
import MultipleChoiceDialog from "@/components/ui/multiple-choice-dialog";
import { Separator } from "@/components/ui/separator";
import { Textarea } from "@/components/ui/textarea";
import { toast } from "@/components/ui/use-toast";
import BookmarkAlreadyExistsToast from "@/components/utils/BookmarkAlreadyExistsToast";
import { useClientConfig } from "@/lib/clientConfig";
<<<<<<< HEAD
import { useBookmarkLayoutSwitch } from "@/lib/userLocalSettings/bookmarksLayout";
import { cn, getOS } from "@/lib/utils";
=======
import {
  useBookmarkLayout,
  useBookmarkLayoutSwitch,
} from "@/lib/userLocalSettings/bookmarksLayout";
import { cn } from "@/lib/utils";
>>>>>>> 16f21bf9
import { zodResolver } from "@hookform/resolvers/zod";
import { useForm } from "react-hook-form";
import { z } from "zod";

import { useCreateBookmarkWithPostHook } from "@hoarder/shared-react/hooks/bookmarks";

import { useUploadAsset } from "../UploadDropzone";

function useFocusOnKeyPress(inputRef: React.RefObject<HTMLTextAreaElement>) {
  useEffect(() => {
    function handleKeyPress(e: KeyboardEvent) {
      if (!inputRef.current) {
        return;
      }
      if ((e.metaKey || e.ctrlKey) && e.code === "KeyE") {
        inputRef.current.focus();
      }
    }
    document.addEventListener("keydown", handleKeyPress);
    return () => {
      document.removeEventListener("keydown", handleKeyPress);
    };
  }, [inputRef]);
}

interface MultiUrlImportState {
  urls: URL[];
  text: string;
}

export default function EditorCard({ className }: { className?: string }) {
  const inputRef = useRef<HTMLTextAreaElement>(null);

  const [multiUrlImportState, setMultiUrlImportState] =
    React.useState<MultiUrlImportState | null>(null);

  const demoMode = !!useClientConfig().demoMode;
  const bookmarkLayout = useBookmarkLayout();
  const formSchema = z.object({
    text: z.string(),
  });
  const form = useForm<z.infer<typeof formSchema>>({
    resolver: zodResolver(formSchema),
    defaultValues: {
      text: "",
    },
  });
  const { ref, ...textFieldProps } = form.register("text");
  useImperativeHandle(ref, () => inputRef.current);
  useFocusOnKeyPress(inputRef);

  const { mutate, isPending } = useCreateBookmarkWithPostHook({
    onSuccess: (resp) => {
      if (resp.alreadyExists) {
        toast({
          description: <BookmarkAlreadyExistsToast bookmarkId={resp.id} />,
          variant: "default",
        });
      }
      form.reset();
      if (inputRef?.current?.style) {
        inputRef.current.style.height = "auto";
      }
    },
    onError: (e) => {
      toast({ description: e.message, variant: "destructive" });
    },
  });

  const uploadAsset = useUploadAsset();

  function tryToImportUrls(text: string): void {
    const lines = text.split("\n");
    const urls: URL[] = [];
    for (const line of lines) {
      // parsing can also throw an exception, but will be caught outside
      const url = new URL(line);
      if (url.protocol != "http:" && url.protocol != "https:") {
        throw new Error("Invalid URL");
      }
      urls.push(url);
    }

    if (urls.length === 1) {
      // Only 1 url in the textfield --> simply import it
      mutate({ type: "link", url: text });
      return;
    }
    // multiple urls found --> ask the user if it should be imported as multiple URLs or as a text bookmark
    setMultiUrlImportState({ urls, text });
  }

  const onInput = (e: React.FormEvent<HTMLTextAreaElement>) => {
    // Expand the textarea to a max of half the screen size in the list layout only
    if (bookmarkLayout === "list") {
      const target = e.target as HTMLTextAreaElement;
      const maxHeight = window.innerHeight * 0.5;
      target.style.height = "auto";

      if (target.scrollHeight <= maxHeight) {
        target.style.height = `${target.scrollHeight}px`;
      } else {
        target.style.height = `${maxHeight}px`;
      }
    }
  };

  const onSubmit: SubmitHandler<z.infer<typeof formSchema>> = (data) => {
    const text = data.text.trim();
    if (!text.length) return;
    try {
      tryToImportUrls(text);
    } catch (e) {
      // Not a URL
      mutate({ type: "text", text });
    }
  };

  const onError: SubmitErrorHandler<z.infer<typeof formSchema>> = (errors) => {
    toast({
      description: Object.values(errors)
        .map((v) => v.message)
        .join("\n"),
      variant: "destructive",
    });
  };
  const cardHeight = useBookmarkLayoutSwitch({
    grid: "h-96",
    masonry: "h-96",
    list: undefined,
  });

  const handlePaste = async (
    event: React.ClipboardEvent<HTMLTextAreaElement>,
  ) => {
    if (event?.clipboardData?.items) {
      await Promise.all(
        Array.from(event.clipboardData.items)
          .filter((item) => item?.type?.startsWith("image"))
          .map((item) => {
            const blob = item.getAsFile();
            if (blob) {
              return uploadAsset(blob);
            }
          }),
      );
    }
  };

  const OS = getOS();

  return (
    <Form {...form}>
      <form
        className={cn(
          className,
          "relative flex flex-col gap-2 rounded-xl bg-card p-4",
          cardHeight,
        )}
        onSubmit={form.handleSubmit(onSubmit, onError)}
      >
        <div className="flex justify-between">
          <p className="text-sm">NEW ITEM</p>
          <InfoTooltip size={15}>
            <p className="text-center">
              You can quickly focus on this field by pressing ⌘ + E
            </p>
          </InfoTooltip>
        </div>
        <Separator />
        <FormItem className="flex-1">
          <FormControl>
            <Textarea
              ref={inputRef}
              disabled={isPending}
              className={cn(
<<<<<<< HEAD
                "h-full w-full resize-none border-none p-0 text-lg focus-visible:ring-0",
                !inputRef.current?.value ? "pr-4" : "pr-0",
=======
                "h-full w-full border-none text-lg focus-visible:ring-0",
                { "resize-none": bookmarkLayout !== "list" },
>>>>>>> 16f21bf9
              )}
              placeholder={
                "Paste a link or an image, write a note or drag and drop an image in here ..."
              }
              onKeyDown={(e) => {
                if (demoMode) {
                  return;
                }
                if (e.key === "Enter" && (e.metaKey || e.ctrlKey)) {
                  form.handleSubmit(onSubmit, onError)();
                }
              }}
              onPaste={(e) => {
                if (demoMode) {
                  return;
                }
                handlePaste(e);
              }}
              onInput={onInput}
              {...textFieldProps}
            />
          </FormControl>
        </FormItem>
        <ActionButton loading={isPending} type="submit" variant="default">
          {form.formState.dirtyFields.text
            ? demoMode
              ? "Submissions are disabled"
              : `Save (${OS === "macos" ? "⌘" : "Ctrl"} + Enter)`
            : "Save"}
        </ActionButton>

        {multiUrlImportState && (
          <MultipleChoiceDialog
            open={true}
            title={`Import URLs as separate Bookmarks?`}
            description={`The input contains multiple URLs on separate lines. Do you want to import them as separate bookmarks?`}
            onOpenChange={(open) => {
              if (!open) {
                setMultiUrlImportState(null);
              }
            }}
            actionButtons={[
              () => (
                <ActionButton
                  type="button"
                  variant="secondary"
                  loading={isPending}
                  onClick={() => {
                    mutate({ type: "text", text: multiUrlImportState.text });
                    setMultiUrlImportState(null);
                  }}
                >
                  Import as Text Bookmark
                </ActionButton>
              ),
              () => (
                <ActionButton
                  type="button"
                  variant="destructive"
                  loading={isPending}
                  onClick={() => {
                    multiUrlImportState.urls.forEach((url) =>
                      mutate({ type: "link", url: url.toString() }),
                    );
                    setMultiUrlImportState(null);
                  }}
                >
                  Import as separate Bookmarks
                </ActionButton>
              ),
            ]}
          ></MultipleChoiceDialog>
        )}
      </form>
    </Form>
  );
}<|MERGE_RESOLUTION|>--- conflicted
+++ resolved
@@ -9,16 +9,11 @@
 import { toast } from "@/components/ui/use-toast";
 import BookmarkAlreadyExistsToast from "@/components/utils/BookmarkAlreadyExistsToast";
 import { useClientConfig } from "@/lib/clientConfig";
-<<<<<<< HEAD
-import { useBookmarkLayoutSwitch } from "@/lib/userLocalSettings/bookmarksLayout";
-import { cn, getOS } from "@/lib/utils";
-=======
 import {
   useBookmarkLayout,
   useBookmarkLayoutSwitch,
 } from "@/lib/userLocalSettings/bookmarksLayout";
-import { cn } from "@/lib/utils";
->>>>>>> 16f21bf9
+import { cn, getOS } from "@/lib/utils";
 import { zodResolver } from "@hookform/resolvers/zod";
 import { useForm } from "react-hook-form";
 import { z } from "zod";
@@ -195,13 +190,8 @@
               ref={inputRef}
               disabled={isPending}
               className={cn(
-<<<<<<< HEAD
-                "h-full w-full resize-none border-none p-0 text-lg focus-visible:ring-0",
-                !inputRef.current?.value ? "pr-4" : "pr-0",
-=======
-                "h-full w-full border-none text-lg focus-visible:ring-0",
+                "h-full w-full border-none p-0 text-lg focus-visible:ring-0",
                 { "resize-none": bookmarkLayout !== "list" },
->>>>>>> 16f21bf9
               )}
               placeholder={
                 "Paste a link or an image, write a note or drag and drop an image in here ..."
