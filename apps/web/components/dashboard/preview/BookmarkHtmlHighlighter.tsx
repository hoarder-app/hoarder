import React, { useCallback, useEffect, useRef, useState } from "react";
import { ColorPickerMenu } from "@/components/dashboard/preview/ColorPickerMenu";
import { toast } from "@/components/ui/use-toast";
import { cn } from "@/lib/utils";

import { ZHighlightColor } from "@karakeep/shared/types/highlights";

import { HIGHLIGHT_COLOR_MAP } from "./highlights";
import {
  getFirstVisibleHighlight,
  getHighlightFromRange,
  Highlight,
  isElementVisible,
  isSelectionValid,
} from "./highlightUtils";

export interface HTMLHighlighterProps {
  htmlContent: string;
  style?: React.CSSProperties;
  className?: string;
  highlights?: Highlight[];
  onHighlight?: (highlightData: Omit<Highlight, "id">) => void;
  onUpdateHighlight?: (highlight: Highlight) => void;
  onDeleteHighlight?: (highlight: Highlight) => void;
}

function BookmarkHTMLHighlighter({
  htmlContent,
  className,
  style,
  highlights = [],
  onHighlight,
  onUpdateHighlight,
  onDeleteHighlight,
}: HTMLHighlighterProps) {
  const contentRef = useRef<HTMLDivElement>(null);
  const [menuPosition, setMenuPosition] = useState<{
    x: number;
    y: number;
  } | null>(null);
  const [pendingRange, setPendingRange] = useState<Range | null>(null);
  const [selectedHighlight, setSelectedHighlight] = useState<Highlight | null>(
    null,
  );
  const [isMobile, setIsMobile] = useState(false);

  useEffect(() => {
    setIsMobile(window.matchMedia("(pointer: coarse)").matches);
  }, []);

  const calculateMenuPosition = (rect: DOMRect, isMobile: boolean) => ({
    x: rect.left + rect.width / 2,
    y: isMobile ? rect.bottom + 8 : rect.top - 12,
  });

  useEffect(() => {
    if ((!pendingRange || !menuPosition) && !selectedHighlight) return;

    let animationFrameId: number | null = null;
    let lastKnownY = 0;
    let lastKnownX = 0;
    let currentPos = menuPosition ? { ...menuPosition } : { x: 0, y: 0 };

    const lerp = (a: number, b: number, t: number) => a + (b - a) * t;

    let lastUpdateTime = 0;
    const updatePosition = () => {
      const now = performance.now();
      const deltaTime = now - lastUpdateTime;
      if (deltaTime < 8.33) return; // 1000 ms / 120 fps
      lastUpdateTime = now;

      let targetElement: HTMLElement | Range | null = null;

      if (selectedHighlight) {
        targetElement = getFirstVisibleHighlight(selectedHighlight.id);
      }

      if (!targetElement && pendingRange) {
        try {
          const rect = pendingRange.getBoundingClientRect();
          if (isElementVisible(rect)) {
            targetElement = pendingRange;
          }
        } catch {
          /* empty */
        }
      }

      if (!targetElement) {
        animationFrameId = requestAnimationFrame(updatePosition);
        return;
      }

      const rect = targetElement.getBoundingClientRect();
      const targetPos = calculateMenuPosition(rect, isMobile);

      currentPos.x = lerp(currentPos.x, targetPos.x, 0.5);
      currentPos.y = lerp(currentPos.y, targetPos.y, 0.5);

      if (
        Math.abs(currentPos.x - lastKnownX) > 1 ||
        Math.abs(currentPos.y - lastKnownY) > 1
      ) {
        setMenuPosition({ x: currentPos.x, y: currentPos.y });
        lastKnownX = currentPos.x;
        lastKnownY = currentPos.y;
      }
      animationFrameId = requestAnimationFrame(updatePosition);
    };

    animationFrameId = requestAnimationFrame(updatePosition);

    const handleViewportChange = () => {
      if (animationFrameId) {
        cancelAnimationFrame(animationFrameId);
      }
      animationFrameId = requestAnimationFrame(updatePosition);
    };

    window.addEventListener("resize", handleViewportChange); // handle resize for mobile
    window.addEventListener("scroll", handleViewportChange, true); // handle scroll for desktop
    document.addEventListener("scroll", handleViewportChange, true); // handle coarser scroll for mobile

    if (window.visualViewport) {
      window.visualViewport.addEventListener("resize", handleViewportChange);
      window.visualViewport.addEventListener("scroll", handleViewportChange);
    }

    return () => {
      if (animationFrameId) {
        cancelAnimationFrame(animationFrameId);
      }
      window.removeEventListener("resize", handleViewportChange);
      window.removeEventListener("scroll", handleViewportChange, true);
      document.removeEventListener("scroll", handleViewportChange, true);

      if (window.visualViewport) {
        window.visualViewport.removeEventListener(
          "resize",
          handleViewportChange,
        );
        window.visualViewport.removeEventListener(
          "scroll",
          handleViewportChange,
        );
      }
    };
  }, [pendingRange, selectedHighlight, isMobile]);

  const getTextNodeAtOffset = useCallback(
    (
      parentElement: HTMLElement,
      globalOffset: number,
    ): { node: Text; offsetInNode: number } | null => {
      let accumulatedOffset = 0;
      const walker = document.createTreeWalker(
        parentElement,
        NodeFilter.SHOW_TEXT,
      );

      let currentNodeAsText: Text | null = null;
      let lastVisitedNode: Text | null = null;

      while (walker.nextNode()) {
        // go through all the nodes sequentially
        const nextNode = walker.currentNode as Text;
        if (!nextNode) {
          if (globalOffset === accumulatedOffset && lastVisitedNode) {
            // get the offset of the last node
            return {
              node: lastVisitedNode,
              offsetInNode: lastVisitedNode.length,
            };
          }
          break;
        }

        lastVisitedNode = nextNode;
        currentNodeAsText = nextNode;
        const nodeLength = currentNodeAsText.textContent?.length ?? 0;
        if (
          globalOffset >= accumulatedOffset &&
          globalOffset <= accumulatedOffset + nodeLength
        ) {
          return {
            node: currentNodeAsText,
            offsetInNode: globalOffset - accumulatedOffset,
          };
        }
        accumulatedOffset += nodeLength;
      }

      if (globalOffset === accumulatedOffset && lastVisitedNode) {
        return {
          node: lastVisitedNode,
          offsetInNode: lastVisitedNode.length,
        };
      }
      return null; // nothing found
    },
    [],
  );

  const applyHighlightByOffset = useCallback(
    (highlight: Highlight) => {
      if (
        !contentRef.current ||
        !highlight ||
        !highlight.id ||
        highlight.startOffset >= highlight.endOffset
      ) {
        return;
      }
      contentRef.current.normalize(); // normalizing makes it so nodes are merged which make sure offsets are correct

      const startPoint = getTextNodeAtOffset(
        contentRef.current,
        highlight.startOffset,
      );
      const endPoint = getTextNodeAtOffset(
        contentRef.current,
        highlight.endOffset,
      );

      if (!startPoint || !endPoint) {
        return;
      }

      const masterRange = document.createRange();
      try {
        if (
          // make sure offsets are within the text node bounds
          startPoint.offsetInNode >
            (startPoint.node.textContent?.length ?? 0) ||
          endPoint.offsetInNode > (endPoint.node.textContent?.length ?? 0)
        ) {
          return;
        }
        masterRange.setStart(startPoint.node, startPoint.offsetInNode);
        masterRange.setEnd(endPoint.node, endPoint.offsetInNode);
      } catch (e) {
        return;
      }

      if (masterRange.collapsed && !masterRange.toString().trim()) {
        return;
      }

      const nodesToProcessDetails: {
        node: Text;
        startOffsetInNode: number;
        endOffsetInNode: number;
      }[] = [];
      const commonAncestor = masterRange.commonAncestorContainer;

      if (
        // if it's a single text node
        commonAncestor.nodeType === Node.TEXT_NODE &&
        masterRange.startContainer === commonAncestor &&
        masterRange.endContainer === commonAncestor
      ) {
        nodesToProcessDetails.push({
          node: commonAncestor as Text,
          startOffsetInNode: masterRange.startOffset,
          endOffsetInNode: masterRange.endOffset,
        });
      } else if (
        // if it's a range that spans multiple texts
        commonAncestor.nodeType === Node.ELEMENT_NODE ||
        commonAncestor.nodeType === Node.DOCUMENT_FRAGMENT_NODE
      ) {
        const walker = document.createTreeWalker(
          commonAncestor,
          NodeFilter.SHOW_TEXT,
          {
            acceptNode: (node) =>
              masterRange.intersectsNode(node)
                ? NodeFilter.FILTER_ACCEPT
                : NodeFilter.FILTER_REJECT,
          },
        );
        let currentWalkerNode;
        while ((currentWalkerNode = walker.nextNode() as Text | null)) {
          const startOffset =
            currentWalkerNode === masterRange.startContainer // if the node is the start container, use range
              ? masterRange.startOffset // else use 0 (as we're in the center of the node)
              : 0;
          const endOffset =
            currentWalkerNode === masterRange.endContainer
              ? masterRange.endOffset
              : currentWalkerNode.length;

          if (startOffset < endOffset) {
            nodesToProcessDetails.push({
              node: currentWalkerNode,
              startOffsetInNode: startOffset,
              endOffsetInNode: endOffset,
            });
          }
        }
      } else {
        return;
      }

      // intentionally reverse the order to avoid issues with DOM manipulation
      for (let i = nodesToProcessDetails.length - 1; i >= 0; i--) {
        const { node, startOffsetInNode, endOffsetInNode } =
          nodesToProcessDetails[i];
        let nodeToWrap: Text = node;

        if (!nodeToWrap.parentNode || !document.body.contains(nodeToWrap))
          continue;

        try {
          if (endOffsetInNode < nodeToWrap.length) {
            nodeToWrap.splitText(endOffsetInNode);
          }
          if (startOffsetInNode > 0) {
            nodeToWrap = nodeToWrap.splitText(startOffsetInNode);
          }
        } catch (splitError) {
          continue;
        }

        if (nodeToWrap.nodeValue && nodeToWrap.nodeValue.trim().length > 0) {
          const span = document.createElement("span");
          span.className = cn(
            // finally apply the highlight styles
            HIGHLIGHT_COLOR_MAP.bg[highlight.color].light,
            "text-gray-600",
            "whitespace-normal",
            "break-words",
          );
          span.dataset.highlight = "true";
          span.dataset.highlightId = highlight.id;

          if (nodeToWrap.parentNode) {
            nodeToWrap.parentNode.insertBefore(span, nodeToWrap);
            span.appendChild(nodeToWrap);
          }
        }
      }

      const images = masterRange.cloneContents().querySelectorAll("img");
      images.forEach((img) => {
        const src = img.getAttribute("src");
        if (!src) return;
        const realImg = contentRef.current?.querySelector(
          `img[src="${CSS.escape(src)}"]`,
        ) as HTMLImageElement | null;
        if (realImg) {
          realImg.style.filter = HIGHLIGHT_COLOR_MAP.img[highlight.color];

          realImg.dataset.highlightId = highlight.id;
        }
      });
    },
    [getTextNodeAtOffset, HIGHLIGHT_COLOR_MAP],
  );

  useEffect(() => {
    if (!contentRef.current) {
      return;
    }
    contentRef.current.innerHTML = htmlContent || "";

    if (highlights && highlights.length > 0) {
      highlights.forEach((highlight) => {
        if (highlight && highlight.id) {
          applyHighlightByOffset(highlight);
        }
      });
    }
  }, [highlights, htmlContent, applyHighlightByOffset]);

  const processSelection = useCallback(
    (selection: Selection | null, x: number, y: number) => {
      if (!selection || selection.isCollapsed || !contentRef.current) {
        setPendingRange(null);
        return;
      }

      if (selection.rangeCount > 0) {
        const range = selection.getRangeAt(0);
        const isSelectionInContent = isSelectionValid(
          range,
          contentRef.current,
        );

        if (isSelectionInContent && range.toString().trim()) {
          setPendingRange(range);
          setSelectedHighlight(null);
          setMenuPosition({
            x,
            y: isMobile ? y + 8 : y - 12,
          });
        } else {
          setPendingRange(null);
        }
      }
    },
    [isMobile, setMenuPosition],
  );

  const handlePointerUp = (e: React.PointerEvent) => {
    if (e.button !== 0) {
      // left clicks only
      setPendingRange(null);
      if (menuPosition && !selectedHighlight) setMenuPosition(null);
      return;
    }

    const target = e.target as HTMLElement;
    const highlightElement = target.closest<HTMLElement>(
      'span[data-highlight="true"], img[data-highlight-id]',
    );

    if (highlightElement?.dataset.highlightId) {
      // if clicked on a highlight
      const highlightId = highlightElement.dataset.highlightId;
      const foundHighlight = highlights.find((h) => h.id === highlightId);

      if (foundHighlight) {
        setSelectedHighlight(foundHighlight);
        setPendingRange(null);
        setMenuPosition({
          x: e.clientX,
          y: isMobile ? e.clientY + 8 : e.clientY - 12,
        });
        e.stopPropagation();
      }
      return;
    }

    // small delay to avoid issues with text selection
    setTimeout(() => {
      processSelection(window.getSelection(), e.clientX, e.clientY);
    }, 1);
  };

  const closeMenu = () => {
    setMenuPosition(null);
    setPendingRange(null);
    setSelectedHighlight(null);
  };

  const handleColorSelect = (color: ZHighlightColor) => {
    if (pendingRange && onHighlight && contentRef.current) {
      const highlightData = getHighlightFromRange(
        pendingRange,
        contentRef.current,
      );
      if (highlightData) {
        onHighlight({ ...highlightData, color });
      }
    } else if (selectedHighlight && onUpdateHighlight) {
      onUpdateHighlight({ ...selectedHighlight, color });
    }

    closeMenu();
  };

  const handleDelete = () => {
    if (selectedHighlight && onDeleteHighlight) {
      onDeleteHighlight(selectedHighlight);
    }
    closeMenu();
  };

  return (
    <div>
      <div
        role="presentation"
        ref={contentRef}
        className={className}
<<<<<<< HEAD
        onPointerUp={handlePointerUp}
        style={{
          userSelect: "text",
          WebkitUserSelect: "text",
          msUserSelect: "text",
        }}
=======
        style={style}
>>>>>>> ea6bab0f
      />

      {menuPosition && ( // render only if menuPosition is set
        <ColorPickerMenu
          position={menuPosition}
          onColorSelect={handleColorSelect}
          selectedHighlight={selectedHighlight}
          onClose={() => {
            closeMenu();
            if (!selectedHighlight) {
              window.getSelection()?.removeAllRanges();
            }
          }}
          isMobile={isMobile}
          onDelete={
            selectedHighlight && onDeleteHighlight ? handleDelete : undefined
          }
          onCopy={() => {
            return selectedHighlight?.text || "";
          }}
        />
      )}
    </div>
  );
}

export default BookmarkHTMLHighlighter;<|MERGE_RESOLUTION|>--- conflicted
+++ resolved
@@ -474,16 +474,12 @@
         role="presentation"
         ref={contentRef}
         className={className}
-<<<<<<< HEAD
         onPointerUp={handlePointerUp}
         style={{
           userSelect: "text",
           WebkitUserSelect: "text",
           msUserSelect: "text",
         }}
-=======
-        style={style}
->>>>>>> ea6bab0f
       />
 
       {menuPosition && ( // render only if menuPosition is set
