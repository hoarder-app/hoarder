<<<<<<< HEAD
import React from "react";
=======
import { Fragment } from "react";
>>>>>>> 7febebe1
import {
  Collapsible,
  CollapsibleContent,
  CollapsibleTrigger,
} from "@/components/ui/collapsible";
import { useTranslation } from "@/lib/i18n/client";
import { api } from "@/lib/trpc";
import { Separator } from "@radix-ui/react-separator";
import { ChevronsDownUp } from "lucide-react";

import HighlightCard from "../highlights/HighlightCard";

// import { Highlight } from "./BookmarkHtmlHighlighter";

export default function HighlightsBox({ bookmarkId }: { bookmarkId: string }) {
  const { t } = useTranslation();

  const { data: highlightsData, isPending: isLoading } =
    api.highlights.getForBookmark.useQuery({ bookmarkId });

  const highlightsList = highlightsData?.highlights;

  if (isLoading || !highlightsList || highlightsList.length === 0) {
    return null;
  }

  return (
    <Collapsible defaultOpen={true}>
      <CollapsibleTrigger className="flex w-full items-center justify-between gap-2 text-sm text-gray-400">
        {t("common.highlights")}
        <ChevronsDownUp className="size-4" />
      </CollapsibleTrigger>
      <CollapsibleContent className="group flex flex-col py-3 text-sm">
<<<<<<< HEAD
        {highlightsList.map(
          (
            highlight, // todo (fix typing) ignore typing
          ) => (
            <React.Fragment key={highlight.id}>
              <HighlightCard highlight={highlight} clickable />{" "}
              <Separator className="m-2 h-0.5 bg-gray-200 last:hidden data-[orientation=horizontal]:h-px data-[orientation=vertical]:h-full data-[orientation=horizontal]:w-full data-[orientation=vertical]:w-px" />{" "}
            </React.Fragment>
          ),
        )}
=======
        {highlights.highlights.map((highlight) => (
          <Fragment key={highlight.id}>
            <HighlightCard highlight={highlight} clickable />
            <Separator className="m-2 h-0.5 bg-gray-200 last:hidden" />
          </Fragment>
        ))}
>>>>>>> 7febebe1
      </CollapsibleContent>
    </Collapsible>
  );
}<|MERGE_RESOLUTION|>--- conflicted
+++ resolved
@@ -1,8 +1,5 @@
-<<<<<<< HEAD
 import React from "react";
-=======
 import { Fragment } from "react";
->>>>>>> 7febebe1
 import {
   Collapsible,
   CollapsibleContent,
@@ -14,8 +11,6 @@
 import { ChevronsDownUp } from "lucide-react";
 
 import HighlightCard from "../highlights/HighlightCard";
-
-// import { Highlight } from "./BookmarkHtmlHighlighter";
 
 export default function HighlightsBox({ bookmarkId }: { bookmarkId: string }) {
   const { t } = useTranslation();
@@ -36,25 +31,14 @@
         <ChevronsDownUp className="size-4" />
       </CollapsibleTrigger>
       <CollapsibleContent className="group flex flex-col py-3 text-sm">
-<<<<<<< HEAD
-        {highlightsList.map(
-          (
-            highlight, // todo (fix typing) ignore typing
-          ) => (
-            <React.Fragment key={highlight.id}>
-              <HighlightCard highlight={highlight} clickable />{" "}
-              <Separator className="m-2 h-0.5 bg-gray-200 last:hidden data-[orientation=horizontal]:h-px data-[orientation=vertical]:h-full data-[orientation=horizontal]:w-full data-[orientation=vertical]:w-px" />{" "}
-            </React.Fragment>
-          ),
-        )}
-=======
-        {highlights.highlights.map((highlight) => (
-          <Fragment key={highlight.id}>
-            <HighlightCard highlight={highlight} clickable />
-            <Separator className="m-2 h-0.5 bg-gray-200 last:hidden" />
-          </Fragment>
-        ))}
->>>>>>> 7febebe1
+          {highlightsList.map(
+              highlight => (
+                  <Fragment key={highlight.id}>
+                      <HighlightCard highlight={highlight} clickable />
+                      <Separator className="m-2 h-0.5 bg-gray-200 last:hidden data-[orientation=horizontal]:h-px data-[orientation=vertical]:h-full data-[orientation=horizontal]:w-full data-[orientation=vertical]:w-px" />{" "}
+                  </Fragment>
+              )
+          )}
       </CollapsibleContent>
     </Collapsible>
   );
