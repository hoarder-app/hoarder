"use client";

<<<<<<< HEAD
import React, {
  useCallback,
  useEffect,
  useImperativeHandle,
  useMemo,
  useRef,
  useState,
} from "react";
=======
import React, { useEffect, useImperativeHandle, useRef, useState } from "react";
import Link from "next/link";
>>>>>>> f8ae9866
import { Button } from "@/components/ui/button";
import {
  Command,
  CommandGroup,
  CommandInput,
  CommandItem,
  CommandList,
} from "@/components/ui/command";
import {
  Popover,
  PopoverContent,
  PopoverTrigger,
} from "@/components/ui/popover";
import { useDoBookmarkSearch } from "@/lib/hooks/bookmark-search";
import { useSearchHistory } from "@/lib/hooks/useSearchHistory";
import { useTranslation } from "@/lib/i18n/client";
import { cn } from "@/lib/utils";
import { History } from "lucide-react";

import { EditListModal } from "../lists/EditListModal";
import QueryExplainerTooltip from "./QueryExplainerTooltip";

const MAX_DISPLAY_SUGGESTIONS = 5;

function useFocusSearchOnKeyPress(
  inputRef: React.RefObject<HTMLInputElement>,
  value: string,
  setValue: (value: string) => void,
  setPopoverOpen: React.Dispatch<React.SetStateAction<boolean>>,
) {
  useEffect(() => {
    function handleKeyPress(e: KeyboardEvent) {
      if (!inputRef.current) {
        return;
      }
      if ((e.metaKey || e.ctrlKey) && e.code === "KeyK") {
        e.preventDefault();
        inputRef.current.focus();
        // Move the cursor to the end of the input field, so you can continue typing
        const length = inputRef.current.value.length;
        inputRef.current.setSelectionRange(length, length);
        setPopoverOpen(true);
      }
      if (e.code === "Escape" && e.target == inputRef.current && value !== "") {
        e.preventDefault();
        inputRef.current.blur();
        setValue("");
      }
    }

    document.addEventListener("keydown", handleKeyPress);
    return () => {
      document.removeEventListener("keydown", handleKeyPress);
    };
  }, [inputRef, value, setValue, setPopoverOpen]);
}

const SearchInput = React.forwardRef<
  HTMLInputElement,
  React.HTMLAttributes<HTMLInputElement> & { loading?: boolean }
>(({ className, ...props }, ref) => {
  const { t } = useTranslation();
  const {
    debounceSearch,
    searchQuery,
    doSearch,
    parsedSearchQuery,
    isInSearchPage,
  } = useDoBookmarkSearch();
  const { addTerm, history } = useSearchHistory();

  const [value, setValue] = React.useState(searchQuery);
  const [isPopoverOpen, setIsPopoverOpen] = useState(false);
  const [newNestedListModalOpen, setNewNestedListModalOpen] = useState(false);

  const inputRef = useRef<HTMLInputElement>(null);
  const isHistorySelected = useRef(false);

  const handleValueChange = useCallback(
    (newValue: string) => {
      setValue(newValue);
      debounceSearch(newValue);
      isHistorySelected.current = false; // Reset flag when user types
    },
    [debounceSearch],
  );

  const suggestions = useMemo(() => {
    if (value.trim() === "") {
      // Show recent items when not typing
      return history.slice(0, MAX_DISPLAY_SUGGESTIONS);
    } else {
      // Show filtered items when typing
      return history
        .filter((item) => item.toLowerCase().includes(value.toLowerCase()))
        .slice(0, MAX_DISPLAY_SUGGESTIONS);
    }
  }, [history, value]);

  const isPopoverVisible = isPopoverOpen && suggestions.length > 0;
  const handleHistorySelect = useCallback(
    (term: string) => {
      isHistorySelected.current = true;
      setValue(term);
      doSearch(term);
      addTerm(term);
      setIsPopoverOpen(false);
      inputRef.current?.blur();
    },
    [doSearch],
  );

  const handleCommandKeyDown = useCallback((e: React.KeyboardEvent) => {
    if (e.key === "Enter") {
      const selectedItem = document.querySelector(
        '[cmdk-item][data-selected="true"]',
      );
      const isPlaceholderSelected =
        selectedItem?.getAttribute("data-value") === "-";
      if (!selectedItem || isPlaceholderSelected) {
        e.preventDefault();
        setIsPopoverOpen(false);
        inputRef.current?.blur();
      }
    } else if (e.key === "Escape") {
      e.preventDefault();
      setIsPopoverOpen(false);
      inputRef.current?.blur();
    }
  }, []);

  useFocusSearchOnKeyPress(inputRef, value, setValue, setIsPopoverOpen);
  useImperativeHandle(ref, () => inputRef.current!);

  useEffect(() => {
    if (!isInSearchPage) {
      setValue("");
    }
  }, [isInSearchPage]);

  const handleFocus = useCallback(() => {
    setIsPopoverOpen(true);
  }, []);

  const handleBlur = useCallback(() => {
    // Only add to history if it wasn't a history selection
    if (value && !isHistorySelected.current) {
      addTerm(value);
    }

    // Reset the flag
    isHistorySelected.current = false;
    setIsPopoverOpen(false);
  }, [value, addTerm]);

  return (
    <div className={cn("relative flex-1", className)}>
      <EditListModal
        open={newNestedListModalOpen}
        setOpen={setNewNestedListModalOpen}
        prefill={{
          type: "smart",
          query: value,
        }}
      />
      <Link
        href="https://docs.karakeep.app/Guides/search-query-language"
        target="_blank"
        className="-translate-1/2 absolute right-1.5 top-2 z-50 stroke-foreground px-0.5"
      >
        <QueryExplainerTooltip parsedSearchQuery={parsedSearchQuery} />
      </Link>
      {parsedSearchQuery.result === "full" &&
        parsedSearchQuery.text.length == 0 && (
          <Button
            onClick={() => setNewNestedListModalOpen(true)}
            size="none"
            variant="secondary"
            className="absolute right-10 top-2 z-50 px-2 py-1 text-xs"
          >
            {t("actions.save")}
          </Button>
        )}
      <Command
        shouldFilter={false}
        className="relative rounded-md bg-transparent"
        onKeyDown={handleCommandKeyDown}
      >
        <Popover open={isPopoverVisible}>
          <PopoverTrigger asChild>
            <div className="relative">
              <CommandInput
                ref={inputRef}
                placeholder={t("common.search")}
                value={value}
                onValueChange={handleValueChange}
                onFocus={handleFocus}
                onBlur={handleBlur}
                className={cn("h-10", className)}
                {...props}
              />
            </div>
          </PopoverTrigger>
          <PopoverContent
            className="w-[--radix-popover-trigger-width] p-0"
            onOpenAutoFocus={(e) => e.preventDefault()}
            onCloseAutoFocus={(e) => e.preventDefault()}
          >
            <CommandList>
              <CommandGroup
                heading={t("search.history")}
                className="max-h-60 overflow-y-auto"
              >
                {/* prevent cmdk auto select the first suggestion -> https://github.com/pacocoursey/cmdk/issues/171*/}
                <CommandItem value="-" className="hidden" />
                {suggestions.map((term) => (
                  <CommandItem
                    key={term}
                    value={term}
                    onSelect={() => handleHistorySelect(term)}
                    onMouseDown={() => {
                      isHistorySelected.current = true;
                    }}
                    className="cursor-pointer"
                  >
                    <History className="mr-2 h-4 w-4" />
                    <span>{term}</span>
                  </CommandItem>
                ))}
              </CommandGroup>
            </CommandList>
          </PopoverContent>
        </Popover>
      </Command>
    </div>
  );
});
SearchInput.displayName = "SearchInput";

export { SearchInput };<|MERGE_RESOLUTION|>--- conflicted
+++ resolved
@@ -1,6 +1,5 @@
 "use client";
 
-<<<<<<< HEAD
 import React, {
   useCallback,
   useEffect,
@@ -9,10 +8,7 @@
   useRef,
   useState,
 } from "react";
-=======
-import React, { useEffect, useImperativeHandle, useRef, useState } from "react";
 import Link from "next/link";
->>>>>>> f8ae9866
 import { Button } from "@/components/ui/button";
 import {
   Command,
