--- conflicted
+++ resolved
@@ -35,15 +35,10 @@
 const MAX_DISPLAY_SUGGESTIONS = 5;
 
 function useFocusSearchOnKeyPress(
-<<<<<<< HEAD
   inputRef: React.RefObject<HTMLInputElement | null>,
-  onChange: (e: React.ChangeEvent<HTMLInputElement>) => void,
-=======
-  inputRef: React.RefObject<HTMLInputElement>,
   value: string,
   setValue: (value: string) => void,
   setPopoverOpen: React.Dispatch<React.SetStateAction<boolean>>,
->>>>>>> 2263c0fc
 ) {
   useEffect(() => {
     function handleKeyPress(e: KeyboardEvent) {
