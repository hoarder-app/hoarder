--- conflicted
+++ resolved
@@ -14,7 +14,6 @@
 } from "@/components/ui/select";
 import { useBookmarkImport } from "@/lib/hooks/useBookmarkImport";
 import { useTranslation } from "@/lib/i18n/client";
-<<<<<<< HEAD
 import {
   deduplicateBookmarks,
   ParsedBookmark,
@@ -26,8 +25,6 @@
   parsePocketBookmarkFile,
   parseTabSessionManagerStateFile,
 } from "@/lib/importBookmarkParser";
-=======
->>>>>>> afcc27d5
 import { cn } from "@/lib/utils";
 import { Download, Upload } from "lucide-react";
 
@@ -100,7 +97,6 @@
 
 export function ImportExportRow() {
   const { t } = useTranslation();
-<<<<<<< HEAD
   const router = useRouter();
 
   const [importProgress, setImportProgress] = useState<{
@@ -338,9 +334,7 @@
       });
     },
   });
-=======
   const { importProgress, runUploadBookmarkFile } = useBookmarkImport();
->>>>>>> afcc27d5
 
   return (
     <div className="flex flex-col gap-3">
