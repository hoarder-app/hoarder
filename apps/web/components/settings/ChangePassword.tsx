--- conflicted
+++ resolved
@@ -128,11 +128,7 @@
             type="submit"
             loading={mutator.isPending}
           >
-<<<<<<< HEAD
-            Change Password
-=======
             {t("actions.save")}
->>>>>>> 16f2ce37
           </ActionButton>
         </form>
       </Form>
