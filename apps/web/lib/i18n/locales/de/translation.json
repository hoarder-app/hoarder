{
    "common": {
        "url": "URL",
        "name": "Name",
        "email": "E-Mail",
        "password": "Passwort",
        "action": "Aktion",
        "actions": "Aktionen",
        "created_at": "Erstellt am",
        "key": "Schlüssel",
        "role": "Rolle",
        "roles": {
            "user": "Benutzer",
            "admin": "Administrator"
        },
        "something_went_wrong": "Etwas ist schief gelaufen",
        "experimental": "Experimentell",
        "search": "Suche",
        "tags": "Tags",
        "note": "Notiz",
        "attachments": "Anhänge",
        "screenshot": "Screenshot",
        "video": "Video",
        "archive": "Archiv",
        "home": "Startseite"
    },
    "layouts": {
        "masonry": "Mauerwerk",
        "grid": "Raster",
        "list": "Liste",
        "compact": "Kompakt"
    },
    "actions": {
        "change_layout": "Layout ändern",
        "archive": "Archivieren",
        "unarchive": "Archivierung aufheben",
        "favorite": "Favorit",
        "unfavorite": "Favorit entfernen",
        "delete": "Löschen",
        "refresh": "Aktualisieren",
        "download_full_page_archive": "Vollständiges Seitenarchiv herunterladen",
        "edit_tags": "Tags bearbeiten",
        "add_to_list": "Zur Liste hinzufügen",
        "select_all": "Alle auswählen",
        "unselect_all": "Auswahl aufheben",
        "copy_link": "Link kopieren",
        "close_bulk_edit": "Massenbearbeitung schließen",
        "bulk_edit": "Massenbearbeitung",
        "manage_lists": "Listen verwalten",
        "remove_from_list": "Aus Liste entfernen",
        "save": "Speichern",
        "add": "Hinzufügen",
        "edit": "Bearbeiten",
        "create": "Erstellen",
        "fetch_now": "Jetzt abrufen",
        "summarize_with_ai": "Mit KI zusammenfassen",
        "edit_title": "Titel bearbeiten",
        "sign_out": "Abmelden",
        "close": "Schließen",
        "merge": "Zusammenführen",
        "cancel": "Abbrechen",
        "apply_all": "Alle anwenden",
        "ignore": "Ignorieren",
        "recrawl": "Erneutes Crawlen"
    },
    "settings": {
        "back_to_app": "Zurück zur App",
        "user_settings": "Benutzereinstellungen",
        "info": {
            "user_info": "Benutzerinformationen",
            "basic_details": "Grundlegende Details",
            "change_password": "Passwort ändern",
            "current_password": "Aktuelles Passwort",
            "new_password": "Neues Passwort",
            "confirm_new_password": "Neues Passwort bestätigen",
            "options": "Optionen",
            "interface_lang": "Oberflächensprache"
        },
        "ai": {
            "ai_settings": "KI-Einstellungen",
            "tagging_rules": "Tagging-Regeln",
            "tagging_rule_description": "Eingabeaufforderungen, die Sie hier hinzufügen, werden als Regeln für das Modell bei der Tag-Generierung verwendet. Sie können die endgültigen Aufforderungen im Bereich Vorschau anzeigen.",
            "prompt_preview": "Aufforderungsvorschau",
            "text_prompt": "Text-Aufforderung",
            "images_prompt": "Bild-Aufforderung"
        },
        "feeds": {
            "rss_subscriptions": "RSS-Abonnements",
            "add_a_subscription": "Ein Abonnement hinzufügen"
        },
        "import": {
            "import_export": "Import / Export",
            "import_export_bookmarks": "Lesezeichen importieren / exportieren",
            "import_bookmarks_from_html_file": "Lesezeichen aus HTML-Datei importieren",
            "import_bookmarks_from_pocket_export": "Lesezeichen aus Pocket-Export importieren",
            "import_bookmarks_from_omnivore_export": "Lesezeichen aus Omnivore-Export importieren",
            "import_bookmarks_from_hoarder_export": "Lesezeichen aus Hoarder-Export importieren",
            "export_links_and_notes": "Links und Notizen exportieren",
            "imported_bookmarks": "Importierte Lesezeichen"
        },
        "api_keys": {
            "api_keys": "API-Schlüssel",
            "new_api_key": "Neuer API-Schlüssel",
            "new_api_key_desc": "Geben Sie Ihrem API-Schlüssel einen eindeutigen Namen",
            "key_success": "Schlüssel wurde erfolgreich erstellt",
            "key_success_please_copy": "Bitte kopieren Sie den Schlüssel und speichern Sie ihn an einem sicheren Ort. Sobald Sie das Dialogfeld schließen, können Sie nicht mehr darauf zugreifen."
        },
        "broken_links": {
            "broken_links": "Defekter Link",
            "last_crawled_at": "Zuletzt gecrawlt am",
            "crawling_status": "Crawling-Status",
            "crawling_failed": "Crawling fehlgeschlagen"
        }
    },
    "admin": {
        "admin_settings": "Admin-Einstellungen",
        "server_stats": {
            "server_stats": "Serverstatistiken",
            "total_users": "Gesamte Benutzer",
            "total_bookmarks": "Gesamte Lesezeichen",
            "server_version": "Serverversion"
        },
        "background_jobs": {
            "background_jobs": "Hintergrundaufgaben",
            "crawler_jobs": "Crawler-Aufgaben",
            "indexing_jobs": "Indexierungsaufgaben",
            "inference_jobs": "Inferenzaufgaben",
            "tidy_assets_jobs": "Aufräumaufgaben",
            "job": "Aufgabe",
            "queued": "Warteschlange",
            "pending": "Ausstehend",
            "failed": "Fehlgeschlagen"
        },
        "actions": {
            "recrawl_failed_links_only": "Nur fehlgeschlagene Links erneut durchsuchen",
            "recrawl_all_links": "Alle Links erneut durchsuchen",
            "without_inference": "Ohne Inferenz",
            "regenerate_ai_tags_for_failed_bookmarks_only": "KI-Tags nur für fehlgeschlagene Lesezeichen neu generieren",
            "regenerate_ai_tags_for_all_bookmarks": "KI-Tags für alle Lesezeichen neu generieren",
            "reindex_all_bookmarks": "Alle Lesezeichen neu indizieren",
            "compact_assets": "Assets komprimieren"
        },
        "users_list": {
            "users_list": "Benutzerliste",
            "create_user": "Benutzer erstellen",
            "change_role": "Rolle ändern",
            "reset_password": "Passwort zurücksetzen",
            "delete_user": "Benutzer löschen",
            "num_bookmarks": "Anzahl der Lesezeichen",
            "asset_sizes": "Asset-Größen",
            "local_user": "Lokaler Benutzer",
            "confirm_password": "Passwort bestätigen"
        }
    },
    "options": {
        "dark_mode": "Dunkelmodus",
        "light_mode": "Hellmodus"
    },
    "lists": {
        "all_lists": "Alle Listen",
        "favourites": "Favoriten",
        "new_list": "Neue Liste",
        "new_nested_list": "Neue verschachtelte Liste"
    },
    "tags": {
        "all_tags": "Alle Tags",
        "your_tags": "Ihre Tags",
        "your_tags_info": "Tags, die Sie mindestens einmal angehängt haben",
        "ai_tags": "KI-Tags",
        "ai_tags_info": "Tags, die nur automatisch (von der KI) angehängt wurden",
        "unused_tags": "Ungeliebte Tags",
        "unused_tags_info": "Tags, die an keine Lesezeichen angehängt sind",
        "delete_all_unused_tags": "Alle ungeliebten Tags löschen",
        "drag_and_drop_merging": "Ziehen & Ablegen zum Zusammenführen",
        "drag_and_drop_merging_info": "Ziehen und ablegen, um Tags zusammenzuführen",
        "sort_by_name": "Nach Name sortieren"
    },
<<<<<<< HEAD
    "users_list": {
      "users_list": "Benutzerliste",
      "create_user": "Benutzer erstellen",
      "change_role": "Rolle ändern",
      "reset_password": "Passwort zurücksetzen",
      "delete_user": "Benutzer löschen",
      "num_bookmarks": "Anzahl der Lesezeichen",
      "asset_sizes": "Asset-Größen",
      "local_user": "Lokaler Benutzer",
      "confirm_password": "Passwort bestätigen"
    }
  },
  "options": {
    "dark_mode": "Dunkelmodus",
    "light_mode": "Hellmodus"
  },
  "lists": {
    "all_lists": "Alle Listen",
    "favourites": "Favoriten",
    "new_list": "Neue Liste",
    "new_nested_list": "Neue verschachtelte Liste"
  },
  "tags": {
    "all_tags": "Alle Tags",
    "your_tags": "Ihre Tags",
    "your_tags_info": "Tags, die Sie mindestens einmal angehängt haben",
    "ai_tags": "KI-Tags",
    "ai_tags_info": "Tags, die nur automatisch (von der KI) angehängt wurden",
    "unused_tags": "Ungeliebte Tags",
    "unused_tags_info": "Tags, die an keine Lesezeichen angehängt sind",
    "delete_all_unused_tags": "Alle ungeliebten Tags löschen",
    "drag_and_drop_merging": "Ziehen & Ablegen zum Zusammenführen",
    "drag_and_drop_merging_info": "Ziehen und ablegen, um Tags zusammenzuführen",
    "sort_by_name": "Nach Name sortieren"
  },
  "preview": {
    "view_original": "Original anzeigen",
    "cached_content": "Gecachte Inhalte"
  },
  "editor": {
    "quickly_focus": "Sie können schnell auf dieses Feld fokussieren, indem Sie ⌘ + E drücken",
    "multiple_urls_dialog_title": "URLs als separate Lesezeichen importieren?",
    "multiple_urls_dialog_desc": "Die Eingabe enthält mehrere URLs in separaten Zeilen. Möchten Sie sie als separate Lesezeichen importieren?",
    "import_as_text": "Als Text-Lesezeichen importieren",
    "import_as_separate_bookmarks": "Als separate Lesezeichen importieren",
    "placeholder": "Fügen Sie einen Link oder ein Bild ein, schreiben Sie eine Notiz oder ziehen Sie ein Bild hierher ...",
    "new_item": "NEUER EINTRAG",
    "disabled_submissions": "Einsendungen sind deaktiviert",
    "text_toolbar": {
      "undo": "Rückgängig",
      "redo": "Wiederholen",
      "bold": "Fett",
      "italic": "Kursiv",
      "underline": "Unterstrichen",
      "strikethrough": "Durchgestrichen",
      "code": "Code",
      "highlight": "Hervorheben",
      "align_left": "Linksbündig",
      "align_center": "Zentriert",
      "align_right": "Rechtsbündig"
    }
  },
  "toasts": {
    "bookmarks": {
      "updated": "Das Lesezeichen wurde aktualisiert!",
      "deleted": "Das Lesezeichen wurde gelöscht!",
      "refetch": "Neuabruf wurde in die Warteschlange gestellt!",
      "full_page_archive": "Erstellung des vollständigen Seitenarchivs wurde ausgelöst",
      "delete_from_list": "Das Lesezeichen wurde aus der Liste gelöscht",
      "clipboard_copied": "Link wurde in Ihre Zwischenablage kopiert!"
=======
    "preview": {
        "view_original": "Original anzeigen",
        "cached_content": "Gecachte Inhalte"
>>>>>>> 14f8937e
    },
    "editor": {
        "quickly_focus": "Sie können schnell auf dieses Feld fokussieren, indem Sie ⌘ + E drücken",
        "multiple_urls_dialog_title": "URLs als separate Lesezeichen importieren?",
        "multiple_urls_dialog_desc": "Die Eingabe enthält mehrere URLs in separaten Zeilen. Möchten Sie sie als separate Lesezeichen importieren?",
        "import_as_text": "Als Text-Lesezeichen importieren",
        "import_as_separate_bookmarks": "Als separate Lesezeichen importieren",
        "placeholder": "Fügen Sie einen Link oder ein Bild ein, schreiben Sie eine Notiz oder ziehen Sie ein Bild hierher ...",
        "new_item": "NEUER EINTRAG",
        "disabled_submissions": "Einsendungen sind deaktiviert"
    },
    "toasts": {
        "bookmarks": {
            "updated": "Das Lesezeichen wurde aktualisiert!",
            "deleted": "Das Lesezeichen wurde gelöscht!",
            "refetch": "Neuabruf wurde in die Warteschlange gestellt!",
            "full_page_archive": "Erstellung des vollständigen Seitenarchivs wurde ausgelöst",
            "delete_from_list": "Das Lesezeichen wurde aus der Liste gelöscht",
            "clipboard_copied": "Link wurde in Ihre Zwischenablage kopiert!"
        },
        "lists": {
            "created": "Liste wurde erstellt!",
            "updated": "Liste wurde aktualisiert!"
        }
    },
    "cleanups": {
        "cleanups": "Bereinigungen",
        "duplicate_tags": {
            "title": "Doppelte Tags",
            "merge_all_suggestions": "Alle Vorschläge zusammenführen?"
        }
    }
}<|MERGE_RESOLUTION|>--- conflicted
+++ resolved
@@ -1,181 +1,145 @@
 {
-    "common": {
-        "url": "URL",
-        "name": "Name",
-        "email": "E-Mail",
-        "password": "Passwort",
-        "action": "Aktion",
-        "actions": "Aktionen",
-        "created_at": "Erstellt am",
-        "key": "Schlüssel",
-        "role": "Rolle",
-        "roles": {
-            "user": "Benutzer",
-            "admin": "Administrator"
-        },
-        "something_went_wrong": "Etwas ist schief gelaufen",
-        "experimental": "Experimentell",
-        "search": "Suche",
-        "tags": "Tags",
-        "note": "Notiz",
-        "attachments": "Anhänge",
-        "screenshot": "Screenshot",
-        "video": "Video",
-        "archive": "Archiv",
-        "home": "Startseite"
-    },
-    "layouts": {
-        "masonry": "Mauerwerk",
-        "grid": "Raster",
-        "list": "Liste",
-        "compact": "Kompakt"
+  "common": {
+    "url": "URL",
+    "name": "Name",
+    "email": "E-Mail",
+    "password": "Passwort",
+    "action": "Aktion",
+    "actions": "Aktionen",
+    "created_at": "Erstellt am",
+    "key": "Schlüssel",
+    "role": "Rolle",
+    "roles": {
+      "user": "Benutzer",
+      "admin": "Administrator"
+    },
+    "something_went_wrong": "Etwas ist schief gelaufen",
+    "experimental": "Experimentell",
+    "search": "Suche",
+    "tags": "Tags",
+    "note": "Notiz",
+    "attachments": "Anhänge",
+    "screenshot": "Screenshot",
+    "video": "Video",
+    "archive": "Archiv",
+    "home": "Startseite"
+  },
+  "layouts": {
+    "masonry": "Mauerwerk",
+    "grid": "Raster",
+    "list": "Liste",
+    "compact": "Kompakt"
+  },
+  "actions": {
+    "change_layout": "Layout ändern",
+    "archive": "Archivieren",
+    "unarchive": "Archivierung aufheben",
+    "favorite": "Favorit",
+    "unfavorite": "Favorit entfernen",
+    "delete": "Löschen",
+    "refresh": "Aktualisieren",
+    "download_full_page_archive": "Vollständiges Seitenarchiv herunterladen",
+    "edit_tags": "Tags bearbeiten",
+    "add_to_list": "Zur Liste hinzufügen",
+    "select_all": "Alle auswählen",
+    "unselect_all": "Auswahl aufheben",
+    "copy_link": "Link kopieren",
+    "close_bulk_edit": "Massenbearbeitung schließen",
+    "bulk_edit": "Massenbearbeitung",
+    "manage_lists": "Listen verwalten",
+    "remove_from_list": "Aus Liste entfernen",
+    "save": "Speichern",
+    "add": "Hinzufügen",
+    "edit": "Bearbeiten",
+    "create": "Erstellen",
+    "fetch_now": "Jetzt abrufen",
+    "summarize_with_ai": "Mit KI zusammenfassen",
+    "edit_title": "Titel bearbeiten",
+    "sign_out": "Abmelden",
+    "close": "Schließen",
+    "merge": "Zusammenführen",
+    "cancel": "Abbrechen",
+    "apply_all": "Alle anwenden",
+    "ignore": "Ignorieren",
+    "recrawl": "Erneutes Crawlen"
+  },
+  "settings": {
+    "back_to_app": "Zurück zur App",
+    "user_settings": "Benutzereinstellungen",
+    "info": {
+      "user_info": "Benutzerinformationen",
+      "basic_details": "Grundlegende Details",
+      "change_password": "Passwort ändern",
+      "current_password": "Aktuelles Passwort",
+      "new_password": "Neues Passwort",
+      "confirm_new_password": "Neues Passwort bestätigen",
+      "options": "Optionen",
+      "interface_lang": "Oberflächensprache"
+    },
+    "ai": {
+      "ai_settings": "KI-Einstellungen",
+      "tagging_rules": "Tagging-Regeln",
+      "tagging_rule_description": "Eingabeaufforderungen, die Sie hier hinzufügen, werden als Regeln für das Modell bei der Tag-Generierung verwendet. Sie können die endgültigen Aufforderungen im Bereich Vorschau anzeigen.",
+      "prompt_preview": "Aufforderungsvorschau",
+      "text_prompt": "Text-Aufforderung",
+      "images_prompt": "Bild-Aufforderung"
+    },
+    "feeds": {
+      "rss_subscriptions": "RSS-Abonnements",
+      "add_a_subscription": "Ein Abonnement hinzufügen"
+    },
+    "import": {
+      "import_export": "Import / Export",
+      "import_export_bookmarks": "Lesezeichen importieren / exportieren",
+      "import_bookmarks_from_html_file": "Lesezeichen aus HTML-Datei importieren",
+      "import_bookmarks_from_pocket_export": "Lesezeichen aus Pocket-Export importieren",
+      "import_bookmarks_from_omnivore_export": "Lesezeichen aus Omnivore-Export importieren",
+      "import_bookmarks_from_hoarder_export": "Lesezeichen aus Hoarder-Export importieren",
+      "export_links_and_notes": "Links und Notizen exportieren",
+      "imported_bookmarks": "Importierte Lesezeichen"
+    },
+    "api_keys": {
+      "api_keys": "API-Schlüssel",
+      "new_api_key": "Neuer API-Schlüssel",
+      "new_api_key_desc": "Geben Sie Ihrem API-Schlüssel einen eindeutigen Namen",
+      "key_success": "Schlüssel wurde erfolgreich erstellt",
+      "key_success_please_copy": "Bitte kopieren Sie den Schlüssel und speichern Sie ihn an einem sicheren Ort. Sobald Sie das Dialogfeld schließen, können Sie nicht mehr darauf zugreifen."
+    },
+    "broken_links": {
+      "broken_links": "Defekter Link",
+      "last_crawled_at": "Zuletzt gecrawlt am",
+      "crawling_status": "Crawling-Status",
+      "crawling_failed": "Crawling fehlgeschlagen"
+    }
+  },
+  "admin": {
+    "admin_settings": "Admin-Einstellungen",
+    "server_stats": {
+      "server_stats": "Serverstatistiken",
+      "total_users": "Gesamte Benutzer",
+      "total_bookmarks": "Gesamte Lesezeichen",
+      "server_version": "Serverversion"
+    },
+    "background_jobs": {
+      "background_jobs": "Hintergrundaufgaben",
+      "crawler_jobs": "Crawler-Aufgaben",
+      "indexing_jobs": "Indexierungsaufgaben",
+      "inference_jobs": "Inferenzaufgaben",
+      "tidy_assets_jobs": "Aufräumaufgaben",
+      "job": "Aufgabe",
+      "queued": "Warteschlange",
+      "pending": "Ausstehend",
+      "failed": "Fehlgeschlagen"
     },
     "actions": {
-        "change_layout": "Layout ändern",
-        "archive": "Archivieren",
-        "unarchive": "Archivierung aufheben",
-        "favorite": "Favorit",
-        "unfavorite": "Favorit entfernen",
-        "delete": "Löschen",
-        "refresh": "Aktualisieren",
-        "download_full_page_archive": "Vollständiges Seitenarchiv herunterladen",
-        "edit_tags": "Tags bearbeiten",
-        "add_to_list": "Zur Liste hinzufügen",
-        "select_all": "Alle auswählen",
-        "unselect_all": "Auswahl aufheben",
-        "copy_link": "Link kopieren",
-        "close_bulk_edit": "Massenbearbeitung schließen",
-        "bulk_edit": "Massenbearbeitung",
-        "manage_lists": "Listen verwalten",
-        "remove_from_list": "Aus Liste entfernen",
-        "save": "Speichern",
-        "add": "Hinzufügen",
-        "edit": "Bearbeiten",
-        "create": "Erstellen",
-        "fetch_now": "Jetzt abrufen",
-        "summarize_with_ai": "Mit KI zusammenfassen",
-        "edit_title": "Titel bearbeiten",
-        "sign_out": "Abmelden",
-        "close": "Schließen",
-        "merge": "Zusammenführen",
-        "cancel": "Abbrechen",
-        "apply_all": "Alle anwenden",
-        "ignore": "Ignorieren",
-        "recrawl": "Erneutes Crawlen"
-    },
-    "settings": {
-        "back_to_app": "Zurück zur App",
-        "user_settings": "Benutzereinstellungen",
-        "info": {
-            "user_info": "Benutzerinformationen",
-            "basic_details": "Grundlegende Details",
-            "change_password": "Passwort ändern",
-            "current_password": "Aktuelles Passwort",
-            "new_password": "Neues Passwort",
-            "confirm_new_password": "Neues Passwort bestätigen",
-            "options": "Optionen",
-            "interface_lang": "Oberflächensprache"
-        },
-        "ai": {
-            "ai_settings": "KI-Einstellungen",
-            "tagging_rules": "Tagging-Regeln",
-            "tagging_rule_description": "Eingabeaufforderungen, die Sie hier hinzufügen, werden als Regeln für das Modell bei der Tag-Generierung verwendet. Sie können die endgültigen Aufforderungen im Bereich Vorschau anzeigen.",
-            "prompt_preview": "Aufforderungsvorschau",
-            "text_prompt": "Text-Aufforderung",
-            "images_prompt": "Bild-Aufforderung"
-        },
-        "feeds": {
-            "rss_subscriptions": "RSS-Abonnements",
-            "add_a_subscription": "Ein Abonnement hinzufügen"
-        },
-        "import": {
-            "import_export": "Import / Export",
-            "import_export_bookmarks": "Lesezeichen importieren / exportieren",
-            "import_bookmarks_from_html_file": "Lesezeichen aus HTML-Datei importieren",
-            "import_bookmarks_from_pocket_export": "Lesezeichen aus Pocket-Export importieren",
-            "import_bookmarks_from_omnivore_export": "Lesezeichen aus Omnivore-Export importieren",
-            "import_bookmarks_from_hoarder_export": "Lesezeichen aus Hoarder-Export importieren",
-            "export_links_and_notes": "Links und Notizen exportieren",
-            "imported_bookmarks": "Importierte Lesezeichen"
-        },
-        "api_keys": {
-            "api_keys": "API-Schlüssel",
-            "new_api_key": "Neuer API-Schlüssel",
-            "new_api_key_desc": "Geben Sie Ihrem API-Schlüssel einen eindeutigen Namen",
-            "key_success": "Schlüssel wurde erfolgreich erstellt",
-            "key_success_please_copy": "Bitte kopieren Sie den Schlüssel und speichern Sie ihn an einem sicheren Ort. Sobald Sie das Dialogfeld schließen, können Sie nicht mehr darauf zugreifen."
-        },
-        "broken_links": {
-            "broken_links": "Defekter Link",
-            "last_crawled_at": "Zuletzt gecrawlt am",
-            "crawling_status": "Crawling-Status",
-            "crawling_failed": "Crawling fehlgeschlagen"
-        }
-    },
-    "admin": {
-        "admin_settings": "Admin-Einstellungen",
-        "server_stats": {
-            "server_stats": "Serverstatistiken",
-            "total_users": "Gesamte Benutzer",
-            "total_bookmarks": "Gesamte Lesezeichen",
-            "server_version": "Serverversion"
-        },
-        "background_jobs": {
-            "background_jobs": "Hintergrundaufgaben",
-            "crawler_jobs": "Crawler-Aufgaben",
-            "indexing_jobs": "Indexierungsaufgaben",
-            "inference_jobs": "Inferenzaufgaben",
-            "tidy_assets_jobs": "Aufräumaufgaben",
-            "job": "Aufgabe",
-            "queued": "Warteschlange",
-            "pending": "Ausstehend",
-            "failed": "Fehlgeschlagen"
-        },
-        "actions": {
-            "recrawl_failed_links_only": "Nur fehlgeschlagene Links erneut durchsuchen",
-            "recrawl_all_links": "Alle Links erneut durchsuchen",
-            "without_inference": "Ohne Inferenz",
-            "regenerate_ai_tags_for_failed_bookmarks_only": "KI-Tags nur für fehlgeschlagene Lesezeichen neu generieren",
-            "regenerate_ai_tags_for_all_bookmarks": "KI-Tags für alle Lesezeichen neu generieren",
-            "reindex_all_bookmarks": "Alle Lesezeichen neu indizieren",
-            "compact_assets": "Assets komprimieren"
-        },
-        "users_list": {
-            "users_list": "Benutzerliste",
-            "create_user": "Benutzer erstellen",
-            "change_role": "Rolle ändern",
-            "reset_password": "Passwort zurücksetzen",
-            "delete_user": "Benutzer löschen",
-            "num_bookmarks": "Anzahl der Lesezeichen",
-            "asset_sizes": "Asset-Größen",
-            "local_user": "Lokaler Benutzer",
-            "confirm_password": "Passwort bestätigen"
-        }
-    },
-    "options": {
-        "dark_mode": "Dunkelmodus",
-        "light_mode": "Hellmodus"
-    },
-    "lists": {
-        "all_lists": "Alle Listen",
-        "favourites": "Favoriten",
-        "new_list": "Neue Liste",
-        "new_nested_list": "Neue verschachtelte Liste"
-    },
-    "tags": {
-        "all_tags": "Alle Tags",
-        "your_tags": "Ihre Tags",
-        "your_tags_info": "Tags, die Sie mindestens einmal angehängt haben",
-        "ai_tags": "KI-Tags",
-        "ai_tags_info": "Tags, die nur automatisch (von der KI) angehängt wurden",
-        "unused_tags": "Ungeliebte Tags",
-        "unused_tags_info": "Tags, die an keine Lesezeichen angehängt sind",
-        "delete_all_unused_tags": "Alle ungeliebten Tags löschen",
-        "drag_and_drop_merging": "Ziehen & Ablegen zum Zusammenführen",
-        "drag_and_drop_merging_info": "Ziehen und ablegen, um Tags zusammenzuführen",
-        "sort_by_name": "Nach Name sortieren"
-    },
-<<<<<<< HEAD
+      "recrawl_failed_links_only": "Nur fehlgeschlagene Links erneut durchsuchen",
+      "recrawl_all_links": "Alle Links erneut durchsuchen",
+      "without_inference": "Ohne Inferenz",
+      "regenerate_ai_tags_for_failed_bookmarks_only": "KI-Tags nur für fehlgeschlagene Lesezeichen neu generieren",
+      "regenerate_ai_tags_for_all_bookmarks": "KI-Tags für alle Lesezeichen neu generieren",
+      "reindex_all_bookmarks": "Alle Lesezeichen neu indizieren",
+      "compact_assets": "Assets komprimieren"
+    },
     "users_list": {
       "users_list": "Benutzerliste",
       "create_user": "Benutzer erstellen",
@@ -223,20 +187,7 @@
     "import_as_separate_bookmarks": "Als separate Lesezeichen importieren",
     "placeholder": "Fügen Sie einen Link oder ein Bild ein, schreiben Sie eine Notiz oder ziehen Sie ein Bild hierher ...",
     "new_item": "NEUER EINTRAG",
-    "disabled_submissions": "Einsendungen sind deaktiviert",
-    "text_toolbar": {
-      "undo": "Rückgängig",
-      "redo": "Wiederholen",
-      "bold": "Fett",
-      "italic": "Kursiv",
-      "underline": "Unterstrichen",
-      "strikethrough": "Durchgestrichen",
-      "code": "Code",
-      "highlight": "Hervorheben",
-      "align_left": "Linksbündig",
-      "align_center": "Zentriert",
-      "align_right": "Rechtsbündig"
-    }
+    "disabled_submissions": "Einsendungen sind deaktiviert"
   },
   "toasts": {
     "bookmarks": {
@@ -246,41 +197,17 @@
       "full_page_archive": "Erstellung des vollständigen Seitenarchivs wurde ausgelöst",
       "delete_from_list": "Das Lesezeichen wurde aus der Liste gelöscht",
       "clipboard_copied": "Link wurde in Ihre Zwischenablage kopiert!"
-=======
-    "preview": {
-        "view_original": "Original anzeigen",
-        "cached_content": "Gecachte Inhalte"
->>>>>>> 14f8937e
-    },
-    "editor": {
-        "quickly_focus": "Sie können schnell auf dieses Feld fokussieren, indem Sie ⌘ + E drücken",
-        "multiple_urls_dialog_title": "URLs als separate Lesezeichen importieren?",
-        "multiple_urls_dialog_desc": "Die Eingabe enthält mehrere URLs in separaten Zeilen. Möchten Sie sie als separate Lesezeichen importieren?",
-        "import_as_text": "Als Text-Lesezeichen importieren",
-        "import_as_separate_bookmarks": "Als separate Lesezeichen importieren",
-        "placeholder": "Fügen Sie einen Link oder ein Bild ein, schreiben Sie eine Notiz oder ziehen Sie ein Bild hierher ...",
-        "new_item": "NEUER EINTRAG",
-        "disabled_submissions": "Einsendungen sind deaktiviert"
-    },
-    "toasts": {
-        "bookmarks": {
-            "updated": "Das Lesezeichen wurde aktualisiert!",
-            "deleted": "Das Lesezeichen wurde gelöscht!",
-            "refetch": "Neuabruf wurde in die Warteschlange gestellt!",
-            "full_page_archive": "Erstellung des vollständigen Seitenarchivs wurde ausgelöst",
-            "delete_from_list": "Das Lesezeichen wurde aus der Liste gelöscht",
-            "clipboard_copied": "Link wurde in Ihre Zwischenablage kopiert!"
-        },
-        "lists": {
-            "created": "Liste wurde erstellt!",
-            "updated": "Liste wurde aktualisiert!"
-        }
-    },
-    "cleanups": {
-        "cleanups": "Bereinigungen",
-        "duplicate_tags": {
-            "title": "Doppelte Tags",
-            "merge_all_suggestions": "Alle Vorschläge zusammenführen?"
-        }
-    }
+    },
+    "lists": {
+      "created": "Liste wurde erstellt!",
+      "updated": "Liste wurde aktualisiert!"
+    }
+  },
+  "cleanups": {
+    "cleanups": "Bereinigungen",
+    "duplicate_tags": {
+      "title": "Doppelte Tags",
+      "merge_all_suggestions": "Alle Vorschläge zusammenführen?"
+    }
+  }
 }