--- conflicted
+++ resolved
@@ -10,17 +10,13 @@
 import { Provider } from "next-auth/providers/index";
 
 import { db } from "@hoarder/db";
-<<<<<<< HEAD
-import { users } from "@hoarder/db/schema";
-import serverConfig from "@hoarder/shared/config";
-=======
 import {
   accounts,
   sessions,
   users,
   verificationTokens,
 } from "@hoarder/db/schema";
->>>>>>> 80749d53
+import serverConfig from "@hoarder/shared/config";
 import { validatePassword } from "@hoarder/trpc/auth";
 
 type UserRole = "admin" | "user";
