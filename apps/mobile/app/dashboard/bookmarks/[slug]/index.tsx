--- conflicted
+++ resolved
@@ -31,9 +31,6 @@
 import { useToast } from "@/components/ui/Toast";
 import { useAssetUrl } from "@/lib/hooks";
 import { api } from "@/lib/trpc";
-<<<<<<< HEAD
-import { ClipboardList, Globe, Info, Tag, Trash2 } from "lucide-react-native";
-=======
 import { MenuView } from "@react-native-menu/menu";
 import {
   ChevronDown,
@@ -43,7 +40,6 @@
   Tag,
   Trash2,
 } from "lucide-react-native";
->>>>>>> 421e3e86
 import { useColorScheme } from "nativewind";
 
 import {
@@ -440,13 +436,10 @@
 export default function ListView() {
   const { slug } = useLocalSearchParams();
   const { colorScheme } = useColorScheme();
-<<<<<<< HEAD
   const isDark = colorScheme === "dark";
-=======
 
   const [bookmarkLinkType, setBookmarkLinkType] =
     useState<BookmarkLinkType>("reader");
->>>>>>> 421e3e86
 
   if (typeof slug !== "string") {
     throw new Error("Unexpected param type");
@@ -497,17 +490,11 @@
           headerTitle: title ?? "",
           headerBackTitle: "Back",
           headerTransparent: false,
-<<<<<<< HEAD
           headerShown: true,
           headerStyle: {
             backgroundColor: isDark ? "#000" : "#fff",
           },
           headerTintColor: isDark ? "#fff" : "#000",
-=======
-          headerTintColor: colorScheme === "dark" ? "#ffffff" : undefined,
-          headerStyle: {
-            backgroundColor: colorScheme === "dark" ? "#000000" : undefined,
-          },
           headerRight: () =>
             bookmark.content.type === BookmarkTypes.LINK ? (
               <BookmarkLinkTypeSelector
@@ -515,7 +502,6 @@
                 onChange={(type) => setBookmarkLinkType(type)}
               />
             ) : undefined,
->>>>>>> 421e3e86
         }}
       />
       <View className="flex h-full">
