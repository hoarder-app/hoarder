<<<<<<< HEAD
import { Platform, View } from "react-native";
import * as Haptics from "expo-haptics";
import * as ImagePicker from "expo-image-picker";
import { router } from "expo-router";
=======
import { useRef } from "react";
import { Platform, Pressable, Text, View } from "react-native";
import * as Haptics from "expo-haptics";
import * as ImagePicker from "expo-image-picker";
import { router } from "expo-router";
import NoteEditorModal from "@/components/bookmarks/NewBookmarkModal";
>>>>>>> 4bb74872
import UpdatingBookmarkList from "@/components/bookmarks/UpdatingBookmarkList";
import { TailwindResolver } from "@/components/TailwindResolver";
import CustomSafeAreaView from "@/components/ui/CustomSafeAreaView";
import PageTitle from "@/components/ui/PageTitle";
import { useToast } from "@/components/ui/Toast";
import useAppSettings from "@/lib/settings";
import { useUploadAsset } from "@/lib/upload";
import { MenuView } from "@react-native-menu/menu";
import { Plus, Search } from "lucide-react-native";

function HeaderRight({
  openNewBookmarkModal,
}: {
  openNewBookmarkModal: () => void;
}) {
  const { toast } = useToast();
  const { settings } = useAppSettings();
  const { uploadAsset } = useUploadAsset(settings, {
    onError: (e) => {
      toast({ message: e, variant: "destructive" });
    },
  });
  return (
    <MenuView
      onPressAction={async ({ nativeEvent }) => {
        Haptics.selectionAsync();
        if (nativeEvent.event === "new") {
          openNewBookmarkModal();
        } else if (nativeEvent.event === "library") {
          const result = await ImagePicker.launchImageLibraryAsync({
            mediaTypes: ImagePicker.MediaTypeOptions.Images,
            quality: settings.imageQuality,
            allowsMultipleSelection: false,
          });
          if (!result.canceled) {
            uploadAsset({
              type: result.assets[0].mimeType ?? "",
              name: result.assets[0].fileName ?? "",
              uri: result.assets[0].uri,
            });
          }
        }
      }}
      actions={[
        {
          id: "new",
          title: "New Bookmark",
          image: Platform.select({
            ios: "note.text",
          }),
        },
        {
          id: "library",
          title: "Photo Library",
          image: Platform.select({
            ios: "photo",
          }),
        },
      ]}
      shouldOpenOnLongPress={false}
    >
      <View className="my-auto px-4">
        <Plus
          color="rgb(0, 122, 255)"
          onPress={() => Haptics.selectionAsync()}
        />
      </View>
    </MenuView>
  );
}

export default function Home() {
  return (
    <CustomSafeAreaView>
      <UpdatingBookmarkList
        query={{ archived: false }}
        header={
<<<<<<< HEAD
          <View className="flex flex-row justify-between">
            <PageTitle title="Home" />
            <HeaderRight
              openNewBookmarkModal={() =>
                router.push("/dashboard/bookmarks/new")
              }
            />
=======
          <View className="flex flex-col gap-1">
            <View className="flex flex-row justify-between">
              <PageTitle title="Home" className="pb-2" />
              <HeaderRight
                openNewBookmarkModal={() => newBookmarkModal.current?.present()}
              />
            </View>
            <Pressable
              className="flex flex-row items-center gap-1 rounded-lg border border-input bg-background px-4 py-2.5"
              onPress={() => router.push("/dashboard/search")}
            >
              <TailwindResolver
                className="text-muted-foreground"
                comp={(styles) => (
                  <Search size={16} color={styles?.color?.toString()} />
                )}
              />
              <Text className="text-muted-foreground">Search</Text>
            </Pressable>
>>>>>>> 4bb74872
          </View>
        }
      />
    </CustomSafeAreaView>
  );
}<|MERGE_RESOLUTION|>--- conflicted
+++ resolved
@@ -1,16 +1,7 @@
-<<<<<<< HEAD
-import { Platform, View } from "react-native";
-import * as Haptics from "expo-haptics";
-import * as ImagePicker from "expo-image-picker";
-import { router } from "expo-router";
-=======
-import { useRef } from "react";
 import { Platform, Pressable, Text, View } from "react-native";
 import * as Haptics from "expo-haptics";
 import * as ImagePicker from "expo-image-picker";
 import { router } from "expo-router";
-import NoteEditorModal from "@/components/bookmarks/NewBookmarkModal";
->>>>>>> 4bb74872
 import UpdatingBookmarkList from "@/components/bookmarks/UpdatingBookmarkList";
 import { TailwindResolver } from "@/components/TailwindResolver";
 import CustomSafeAreaView from "@/components/ui/CustomSafeAreaView";
@@ -88,20 +79,13 @@
       <UpdatingBookmarkList
         query={{ archived: false }}
         header={
-<<<<<<< HEAD
-          <View className="flex flex-row justify-between">
-            <PageTitle title="Home" />
-            <HeaderRight
-              openNewBookmarkModal={() =>
-                router.push("/dashboard/bookmarks/new")
-              }
-            />
-=======
           <View className="flex flex-col gap-1">
             <View className="flex flex-row justify-between">
               <PageTitle title="Home" className="pb-2" />
               <HeaderRight
-                openNewBookmarkModal={() => newBookmarkModal.current?.present()}
+                openNewBookmarkModal={() =>
+                  router.push("/dashboard/bookmarks/new")
+                }
               />
             </View>
             <Pressable
@@ -116,7 +100,6 @@
               />
               <Text className="text-muted-foreground">Search</Text>
             </Pressable>
->>>>>>> 4bb74872
           </View>
         }
       />
