import "dotenv/config";

import { TidyAssetsWorker } from "tidyAssetsWorker";

import serverConfig from "@hoarder/shared/config";
import logger from "@hoarder/shared/logger";
import { runQueueDBMigrations } from "@hoarder/shared/queues";

import { CrawlerWorker } from "./crawlerWorker";
import { shutdownPromise } from "./exit";
import { OpenAiWorker } from "./openaiWorker";
import { SearchIndexingWorker } from "./searchWorker";
import { VideoWorker } from "./videoWorker";

async function main() {
  logger.info(`Workers version: ${serverConfig.serverVersion ?? "not set"}`);
  runQueueDBMigrations();

<<<<<<< HEAD
  const [crawler, openai, search, video] = [
    await CrawlerWorker.build(),
    OpenAiWorker.build(),
    SearchIndexingWorker.build(),
    await VideoWorker.build(),
  ];

  await Promise.any([
    Promise.all([crawler.run(), openai.run(), search.run(), video?.run()]),
=======
  const [crawler, openai, search, tidyAssets] = [
    await CrawlerWorker.build(),
    OpenAiWorker.build(),
    SearchIndexingWorker.build(),
    TidyAssetsWorker.build(),
  ];

  await Promise.any([
    Promise.all([crawler.run(), openai.run(), search.run(), tidyAssets.run()]),
>>>>>>> a746e9a3
    shutdownPromise,
  ]);
  logger.info(
    "Shutting down crawler, openai, tidyAssets and search workers ...",
  );

  crawler.stop();
  openai.stop();
  search.stop();
  tidyAssets.stop();
}

main();<|MERGE_RESOLUTION|>--- conflicted
+++ resolved
@@ -16,27 +16,22 @@
   logger.info(`Workers version: ${serverConfig.serverVersion ?? "not set"}`);
   runQueueDBMigrations();
 
-<<<<<<< HEAD
-  const [crawler, openai, search, video] = [
+  const [crawler, openai, search, tidyAssets, video] = [
     await CrawlerWorker.build(),
     OpenAiWorker.build(),
     SearchIndexingWorker.build(),
+    TidyAssetsWorker.build(),
     await VideoWorker.build(),
   ];
 
   await Promise.any([
-    Promise.all([crawler.run(), openai.run(), search.run(), video?.run()]),
-=======
-  const [crawler, openai, search, tidyAssets] = [
-    await CrawlerWorker.build(),
-    OpenAiWorker.build(),
-    SearchIndexingWorker.build(),
-    TidyAssetsWorker.build(),
-  ];
-
-  await Promise.any([
-    Promise.all([crawler.run(), openai.run(), search.run(), tidyAssets.run()]),
->>>>>>> a746e9a3
+    Promise.all([
+      crawler.run(),
+      openai.run(),
+      search.run(),
+      tidyAssets.run(),
+      video?.run(),
+    ]),
     shutdownPromise,
   ]);
   logger.info(
