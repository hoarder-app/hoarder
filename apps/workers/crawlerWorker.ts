import assert from "assert";
import * as dns from "dns";
import * as path from "node:path";
import type { Job } from "bullmq";
import type { Browser } from "puppeteer";
import { Readability } from "@mozilla/readability";
import { Mutex } from "async-mutex";
import { Worker } from "bullmq";
import DOMPurify from "dompurify";
import { eq } from "drizzle-orm";
import { execa } from "execa";
import { isShuttingDown } from "exit";
import { JSDOM } from "jsdom";
import metascraper from "metascraper";
import metascraperAmazon from "metascraper-amazon";
import metascraperDescription from "metascraper-description";
import metascraperImage from "metascraper-image";
import metascraperLogo from "metascraper-logo-favicon";
import metascraperReadability from "metascraper-readability";
import metascraperTitle from "metascraper-title";
import metascraperTwitter from "metascraper-twitter";
import metascraperUrl from "metascraper-url";
import puppeteer from "puppeteer-extra";
import AdblockerPlugin from "puppeteer-extra-plugin-adblocker";
import StealthPlugin from "puppeteer-extra-plugin-stealth";
import { withTimeout } from "utils";

import type { ZCrawlLinkRequest } from "@hoarder/shared/queues";
import { db } from "@hoarder/db";
<<<<<<< HEAD
import {
  assets,
  AssetTypes,
  bookmarkLinks,
  bookmarks,
} from "@hoarder/db/schema";
=======
import { bookmarkAssets, bookmarkLinks, bookmarks } from "@hoarder/db/schema";
>>>>>>> be1b7f7e
import {
  ASSET_TYPES,
  deleteAsset,
  newAssetId,
  saveAsset,
  saveAssetFromFile,
} from "@hoarder/shared/assetdb";
import serverConfig from "@hoarder/shared/config";
import logger from "@hoarder/shared/logger";
import {
  LinkCrawlerQueue,
  OpenAIQueue,
  queueConnectionDetails,
  triggerSearchReindex,
  zCrawlLinkRequestSchema,
} from "@hoarder/shared/queues";

const metascraperParser = metascraper([
  metascraperAmazon(),
  metascraperReadability(),
  metascraperTitle(),
  metascraperDescription(),
  metascraperTwitter(),
  metascraperImage(),
  metascraperLogo(),
  metascraperUrl(),
]);

let globalBrowser: Browser | undefined;
// Guards the interactions with the browser instance.
// This is needed given that most of the browser APIs are async.
const browserMutex = new Mutex();

async function startBrowserInstance() {
  const defaultViewport = {
    width: 1440,
    height: 900,
  };
  if (serverConfig.crawler.browserWebSocketUrl) {
    logger.info(
      `[Crawler] Connecting to existing browser websocket address: ${serverConfig.crawler.browserWebSocketUrl}`,
    );
    return puppeteer.connect({
      browserWSEndpoint: serverConfig.crawler.browserWebSocketUrl,
      defaultViewport,
    });
  } else if (serverConfig.crawler.browserWebUrl) {
    logger.info(
      `[Crawler] Connecting to existing browser instance: ${serverConfig.crawler.browserWebUrl}`,
    );
    const webUrl = new URL(serverConfig.crawler.browserWebUrl);
    // We need to resolve the ip address as a workaround for https://github.com/puppeteer/puppeteer/issues/2242
    const { address: address } = await dns.promises.lookup(webUrl.hostname);
    webUrl.hostname = address;
    logger.info(
      `[Crawler] Successfully resolved IP address, new address: ${webUrl.toString()}`,
    );
    return puppeteer.connect({
      browserURL: webUrl.toString(),
      defaultViewport,
    });
  } else {
    logger.info(`Launching a new browser instance`);
    return puppeteer.launch({
      headless: serverConfig.crawler.headlessBrowser,
      defaultViewport,
    });
  }
}

async function launchBrowser() {
  globalBrowser = undefined;
  await browserMutex.runExclusive(async () => {
    try {
      globalBrowser = await startBrowserInstance();
    } catch (e) {
      logger.error(
        "[Crawler] Failed to connect to the browser instance, will retry in 5 secs",
      );
      setTimeout(() => {
        launchBrowser();
      }, 5000);
      return;
    }
    globalBrowser.on("disconnected", () => {
      if (isShuttingDown) {
        logger.info(
          "[Crawler] The puppeteer browser got disconnected. But we're shutting down so won't restart it.",
        );
        return;
      }
      logger.info(
        "[Crawler] The puppeteer browser got disconnected. Will attempt to launch it again.",
      );
      launchBrowser();
    });
  });
}

export class CrawlerWorker {
  static async build() {
    puppeteer.use(StealthPlugin());
    puppeteer.use(
      AdblockerPlugin({
        blockTrackersAndAnnoyances: true,
      }),
    );
    if (!serverConfig.crawler.browserConnectOnDemand) {
      await launchBrowser();
    } else {
      logger.info(
        "[Crawler] Browser connect on demand is enabled, won't proactively start the browser instance",
      );
    }

    logger.info("Starting crawler worker ...");
    const worker = new Worker<ZCrawlLinkRequest, void>(
      LinkCrawlerQueue.name,
      withTimeout(
        runCrawler,
        /* timeoutSec */ serverConfig.crawler.jobTimeoutSec,
      ),
      {
        concurrency: serverConfig.crawler.numWorkers,
        connection: queueConnectionDetails,
        autorun: false,
      },
    );

    worker.on("completed", (job) => {
      const jobId = job?.id ?? "unknown";
      logger.info(`[Crawler][${jobId}] Completed successfully`);
      const bookmarkId = job?.data.bookmarkId;
      if (bookmarkId) {
        changeBookmarkStatus(bookmarkId, "success");
      }
    });

    worker.on("failed", (job, error) => {
      const jobId = job?.id ?? "unknown";
      logger.error(`[Crawler][${jobId}] Crawling job failed: ${error}`);
      const bookmarkId = job?.data.bookmarkId;
      if (bookmarkId) {
        changeBookmarkStatus(bookmarkId, "failure");
      }
    });

    return worker;
  }
}

async function changeBookmarkStatus(
  bookmarkId: string,
  crawlStatus: "success" | "failure",
) {
  await db
    .update(bookmarkLinks)
    .set({
      crawlStatus,
    })
    .where(eq(bookmarkLinks.id, bookmarkId));
}

async function getBookmarkDetails(bookmarkId: string) {
  const bookmark = await db.query.bookmarks.findFirst({
    where: eq(bookmarks.id, bookmarkId),
    with: {
      link: true,
      assets: true,
    },
  });

  if (!bookmark || !bookmark.link) {
    throw new Error("The bookmark either doesn't exist or not a link");
  }
  return {
    url: bookmark.link.url,
    userId: bookmark.userId,
    screenshotAssetId: bookmark.assets.find(
      (a) => a.assetType == AssetTypes.LINK_SCREENSHOT,
    )?.id,
    imageAssetId: bookmark.assets.find(
      (a) => a.assetType == AssetTypes.LINK_BANNER_IMAGE,
    )?.id,
    fullPageArchiveAssetId: bookmark.assets.find(
      (a) => a.assetType == AssetTypes.LINK_FULL_PAGE_ARCHIVE,
    )?.id,
  };
}

/**
 * This provides some "basic" protection from malicious URLs. However, all of those
 * can be easily circumvented by pointing dns of origin to localhost, or with
 * redirects.
 */
function validateUrl(url: string) {
  const urlParsed = new URL(url);
  if (urlParsed.protocol != "http:" && urlParsed.protocol != "https:") {
    throw new Error(`Unsupported URL protocol: ${urlParsed.protocol}`);
  }

  if (["localhost", "127.0.0.1", "0.0.0.0"].includes(urlParsed.hostname)) {
    throw new Error(`Link hostname rejected: ${urlParsed.hostname}`);
  }
}

async function crawlPage(jobId: string, url: string) {
  let browser: Browser;
  if (serverConfig.crawler.browserConnectOnDemand) {
    browser = await startBrowserInstance();
  } else {
    assert(globalBrowser);
    browser = globalBrowser;
  }
  assert(browser);
  const context = await browser.createBrowserContext();

  try {
    const page = await context.newPage();
    await page.setUserAgent(
      "Mozilla/5.0 (Macintosh; Intel Mac OS X 10_15_7) AppleWebKit/537.36 (KHTML, like Gecko) Chrome/124.0.0.0 Safari/537.36",
    );

    await page.goto(url, {
      timeout: serverConfig.crawler.navigateTimeoutSec * 1000,
    });
    logger.info(
      `[Crawler][${jobId}] Successfully navigated to "${url}". Waiting for the page to load ...`,
    );

    // Wait until there's at most two connections for 2 seconds
    // Attempt to wait only for 5 seconds
    await Promise.race([
      page.waitForNetworkIdle({
        idleTime: 1000, // 1 sec
        concurrency: 2,
      }),
      new Promise((f) => setTimeout(f, 5000)),
    ]);

    logger.info(`[Crawler][${jobId}] Finished waiting for the page to load.`);

    const [htmlContent, screenshot] = await Promise.all([
      page.content(),
      page.screenshot({
        // If you change this, you need to change the asset type in the store function.
        type: "png",
        encoding: "binary",
        fullPage: serverConfig.crawler.fullPageScreenshot,
      }),
    ]);
    logger.info(
      `[Crawler][${jobId}] Finished capturing page content and a screenshot. FullPageScreenshot: ${serverConfig.crawler.fullPageScreenshot}`,
    );
    return {
      htmlContent,
      screenshot,
      url: page.url(),
    };
  } finally {
    await context.close();
  }
}

async function extractMetadata(
  htmlContent: string,
  url: string,
  jobId: string,
) {
  logger.info(
    `[Crawler][${jobId}] Will attempt to extract metadata from page ...`,
  );
  const meta = await metascraperParser({
    url,
    html: htmlContent,
    // We don't want to validate the URL again as we've already done it by visiting the page.
    // This was added because URL validation fails if the URL ends with a question mark (e.g. empty query params).
    validateUrl: false,
  });
  logger.info(`[Crawler][${jobId}] Done extracting metadata from the page.`);
  return meta;
}

function extractReadableContent(
  htmlContent: string,
  url: string,
  jobId: string,
) {
  logger.info(
    `[Crawler][${jobId}] Will attempt to extract readable content ...`,
  );
  const window = new JSDOM("").window;
  const purify = DOMPurify(window);
  const purifiedHTML = purify.sanitize(htmlContent);
  const purifiedDOM = new JSDOM(purifiedHTML, { url });
  const readableContent = new Readability(purifiedDOM.window.document).parse();
  logger.info(`[Crawler][${jobId}] Done extracting readable content.`);
  return readableContent;
}

async function storeScreenshot(
  screenshot: Buffer,
  userId: string,
  jobId: string,
) {
  if (!serverConfig.crawler.storeScreenshot) {
    logger.info(
      `[Crawler][${jobId}] Skipping storing the screenshot as per the config.`,
    );
    return null;
  }
  const assetId = newAssetId();
  await saveAsset({
    userId,
    assetId,
    metadata: { contentType: "image/png", fileName: "screenshot.png" },
    asset: screenshot,
  });
  logger.info(
    `[Crawler][${jobId}] Stored the screenshot as assetId: ${assetId}`,
  );
  return assetId;
}

async function downloadAndStoreFile(
  url: string,
  userId: string,
  jobId: string,
  fileType: string,
) {
  try {
    logger.info(`[Crawler][${jobId}] Downloading ${fileType} from "${url}"`);
    const response = await fetch(url);
    if (!response.ok) {
      throw new Error(`Failed to download ${fileType}: ${response.status}`);
    }
    const buffer = await response.arrayBuffer();
    const assetId = newAssetId();

    const contentType = response.headers.get("content-type");
    if (!contentType) {
      throw new Error("No content type in the response");
    }

    await saveAsset({
      userId,
      assetId,
      metadata: { contentType },
      asset: Buffer.from(buffer),
    });

    logger.info(
      `[Crawler][${jobId}] Downloaded ${fileType} as assetId: ${assetId}`,
    );

    return assetId;
  } catch (e) {
    logger.error(
      `[Crawler][${jobId}] Failed to download and store ${fileType}: ${e}`,
    );
    return null;
  }
}

async function downloadAndStoreImage(
  url: string,
  userId: string,
  jobId: string,
) {
  if (!serverConfig.crawler.downloadBannerImage) {
    logger.info(
      `[Crawler][${jobId}] Skipping downloading the image as per the config.`,
    );
    return null;
  }
  return downloadAndStoreFile(url, userId, jobId, "image");
}

async function archiveWebpage(
  html: string,
  url: string,
  userId: string,
  jobId: string,
) {
  logger.info(`[Crawler][${jobId}] Will attempt to archive page ...`);
  const urlParsed = new URL(url);
  const baseUrl = `${urlParsed.protocol}//${urlParsed.host}`;

  const assetId = newAssetId();
  const assetPath = `/tmp/${assetId}`;

  await execa({
    input: html,
  })`monolith  - -Ije -t 5 -b ${baseUrl} -o ${assetPath}`;

  await saveAssetFromFile({
    userId,
    assetId,
    assetPath,
    metadata: {
      contentType: "text/html",
    },
  });

  logger.info(
    `[Crawler][${jobId}] Done archiving the page as assertId: ${assetId}`,
  );

  return assetId;
}

async function getContentType(
  url: string,
  jobId: string,
): Promise<string | null> {
  try {
    logger.info(
      `[Crawler][${jobId}] Attempting to determine the content-type for the url ${url}`,
    );
    const response = await fetch(url, {
      method: "HEAD",
      signal: AbortSignal.timeout(5000),
    });
    const contentType = response.headers.get("content-type");
    logger.info(
      `[Crawler][${jobId}] Content-type for the url ${url} is "${contentType}"`,
    );
    return contentType;
  } catch (e) {
    logger.error(
      `[Crawler][${jobId}] Failed to determine the content-type for the url ${url}: ${e}`,
    );
    return null;
  }
}

/**
 * Downloads the pdf asset from the URL and transforms the linkBookmark to an assetBookmark
 * @param url the url the user provided
 * @param userId the id of the user
 * @param jobId the id of the job for logging
 * @param bookmarkId the id of the bookmark
 */
async function handlePDFAsAssetBookmark(
  url: string,
  userId: string,
  jobId: string,
  bookmarkId: string,
) {
  const assetId = await downloadAndStoreFile(url, userId, jobId, "pdf");
  if (!assetId) {
    return;
  }
  await db.transaction(async (trx) => {
    await trx.insert(bookmarkAssets).values({
      id: bookmarkId,
      assetType: "pdf",
      assetId,
      content: null,
      fileName: path.basename(new URL(url).pathname),
      sourceUrl: url,
    });
    await trx.delete(bookmarkLinks).where(eq(bookmarkLinks.id, bookmarkId));
  });
}

async function crawlAndParseUrl(
  url: string,
  userId: string,
  jobId: string,
  bookmarkId: string,
  oldScreenshotAssetId: string | null,
  oldImageAssetId: string | null,
  oldFullPageArchiveAssetId: string | null,
) {
  const {
    htmlContent,
    screenshot,
    url: browserUrl,
  } = await crawlPage(jobId, url);

  const [meta, readableContent, screenshotAssetId] = await Promise.all([
    extractMetadata(htmlContent, browserUrl, jobId),
    extractReadableContent(htmlContent, browserUrl, jobId),
    storeScreenshot(screenshot, userId, jobId),
  ]);
  let imageAssetId: string | null = null;
  if (meta.image) {
    imageAssetId = await downloadAndStoreImage(meta.image, userId, jobId);
  }

  // TODO(important): Restrict the size of content to store
  await db.transaction(async (txn) => {
    await txn
      .update(bookmarkLinks)
      .set({
        title: meta.title,
        description: meta.description,
        imageUrl: meta.image,
        favicon: meta.logo,
        content: readableContent?.textContent,
        htmlContent: readableContent?.content,
        crawledAt: new Date(),
      })
      .where(eq(bookmarkLinks.id, bookmarkId));

    if (screenshotAssetId) {
      if (oldScreenshotAssetId) {
        await txn.delete(assets).where(eq(assets.id, oldScreenshotAssetId));
      }
      await txn.insert(assets).values({
        id: screenshotAssetId,
        assetType: AssetTypes.LINK_SCREENSHOT,
        bookmarkId,
      });
    }

    if (imageAssetId) {
      if (oldImageAssetId) {
        await txn.delete(assets).where(eq(assets.id, oldImageAssetId));
      }
      await txn.insert(assets).values({
        id: imageAssetId,
        assetType: AssetTypes.LINK_BANNER_IMAGE,
        bookmarkId,
      });
    }
  });

  // Delete the old assets if any
  await Promise.all([
    oldScreenshotAssetId
      ? deleteAsset({ userId, assetId: oldScreenshotAssetId }).catch(() => ({}))
      : {},
    oldImageAssetId
      ? deleteAsset({ userId, assetId: oldImageAssetId }).catch(() => ({}))
      : {},
  ]);

  return async () => {
    if (serverConfig.crawler.fullPageArchive) {
      const fullPageArchiveAssetId = await archiveWebpage(
        htmlContent,
        browserUrl,
        userId,
        jobId,
      );

      await db
        .update(bookmarkLinks)
        .set({
          fullPageArchiveAssetId,
        })
        .where(eq(bookmarkLinks.id, bookmarkId));

      if (oldFullPageArchiveAssetId) {
        deleteAsset({ userId, assetId: oldFullPageArchiveAssetId }).catch(
          () => ({}),
        );
      }
    }
  };
}

async function runCrawler(job: Job<ZCrawlLinkRequest, void>) {
  const jobId = job.id ?? "unknown";

  const request = zCrawlLinkRequestSchema.safeParse(job.data);
  if (!request.success) {
    logger.error(
      `[Crawler][${jobId}] Got malformed job request: ${request.error.toString()}`,
    );
    return;
  }

  const { bookmarkId } = request.data;
  const {
    url,
    userId,
    screenshotAssetId: oldScreenshotAssetId,
    imageAssetId: oldImageAssetId,
    fullPageArchiveAssetId: oldFullPageArchiveAssetId,
  } = await getBookmarkDetails(bookmarkId);

  logger.info(
    `[Crawler][${jobId}] Will crawl "${url}" for link with id "${bookmarkId}"`,
  );
  validateUrl(url);

  const contentType = await getContentType(url, jobId);

  // Link bookmarks get transformed into asset bookmarks if they point to a pdf asset instead of a webpage
  const isPdf = contentType === ASSET_TYPES.APPLICATION_PDF;

  let archivalLogic: () => Promise<void> = () => {
    return Promise.resolve();
  };
  if (isPdf) {
    await handlePDFAsAssetBookmark(url, userId, jobId, bookmarkId);
  } else {
    archivalLogic = await crawlAndParseUrl(
      url,
      userId,
      jobId,
      bookmarkId,
      oldScreenshotAssetId,
      oldImageAssetId,
      oldFullPageArchiveAssetId,
    );
  }

  // Enqueue openai job (if not set, assume it's true for backward compatibility)
  if (job.data.runInference !== false) {
    OpenAIQueue.add("openai", {
      bookmarkId,
    });
  }

  // Update the search index
  triggerSearchReindex(bookmarkId);

  // Do the archival as a separate last step as it has the potential for failure
<<<<<<< HEAD
  if (serverConfig.crawler.fullPageArchive) {
    const fullPageArchiveAssetId = await archiveWebpage(
      htmlContent,
      browserUrl,
      userId,
      jobId,
    );

    await db.transaction(async (txn) => {
      if (oldFullPageArchiveAssetId) {
        await txn
          .delete(assets)
          .where(eq(assets.id, oldFullPageArchiveAssetId));
      }
      await txn.insert(assets).values({
        id: fullPageArchiveAssetId,
        assetType: AssetTypes.LINK_FULL_PAGE_ARCHIVE,
        bookmarkId,
      });
    });
    if (oldFullPageArchiveAssetId) {
      deleteAsset({ userId, assetId: oldFullPageArchiveAssetId }).catch(
        () => ({}),
      );
    }
  }
=======
  await archivalLogic();
>>>>>>> be1b7f7e
}<|MERGE_RESOLUTION|>--- conflicted
+++ resolved
@@ -27,16 +27,13 @@
 
 import type { ZCrawlLinkRequest } from "@hoarder/shared/queues";
 import { db } from "@hoarder/db";
-<<<<<<< HEAD
 import {
   assets,
   AssetTypes,
+  bookmarkAssets,
   bookmarkLinks,
   bookmarks,
 } from "@hoarder/db/schema";
-=======
-import { bookmarkAssets, bookmarkLinks, bookmarks } from "@hoarder/db/schema";
->>>>>>> be1b7f7e
 import {
   ASSET_TYPES,
   deleteAsset,
@@ -508,9 +505,9 @@
   userId: string,
   jobId: string,
   bookmarkId: string,
-  oldScreenshotAssetId: string | null,
-  oldImageAssetId: string | null,
-  oldFullPageArchiveAssetId: string | null,
+  oldScreenshotAssetId: string | undefined,
+  oldImageAssetId: string | undefined,
+  oldFullPageArchiveAssetId: string | undefined,
 ) {
   const {
     htmlContent,
@@ -585,13 +582,18 @@
         jobId,
       );
 
-      await db
-        .update(bookmarkLinks)
-        .set({
-          fullPageArchiveAssetId,
-        })
-        .where(eq(bookmarkLinks.id, bookmarkId));
-
+      await db.transaction(async (txn) => {
+        if (oldFullPageArchiveAssetId) {
+          await txn
+            .delete(assets)
+            .where(eq(assets.id, oldFullPageArchiveAssetId));
+        }
+        await txn.insert(assets).values({
+          id: fullPageArchiveAssetId,
+          assetType: AssetTypes.LINK_FULL_PAGE_ARCHIVE,
+          bookmarkId,
+        });
+      });
       if (oldFullPageArchiveAssetId) {
         deleteAsset({ userId, assetId: oldFullPageArchiveAssetId }).catch(
           () => ({}),
@@ -659,34 +661,5 @@
   triggerSearchReindex(bookmarkId);
 
   // Do the archival as a separate last step as it has the potential for failure
-<<<<<<< HEAD
-  if (serverConfig.crawler.fullPageArchive) {
-    const fullPageArchiveAssetId = await archiveWebpage(
-      htmlContent,
-      browserUrl,
-      userId,
-      jobId,
-    );
-
-    await db.transaction(async (txn) => {
-      if (oldFullPageArchiveAssetId) {
-        await txn
-          .delete(assets)
-          .where(eq(assets.id, oldFullPageArchiveAssetId));
-      }
-      await txn.insert(assets).values({
-        id: fullPageArchiveAssetId,
-        assetType: AssetTypes.LINK_FULL_PAGE_ARCHIVE,
-        bookmarkId,
-      });
-    });
-    if (oldFullPageArchiveAssetId) {
-      deleteAsset({ userId, assetId: oldFullPageArchiveAssetId }).catch(
-        () => ({}),
-      );
-    }
-  }
-=======
   await archivalLogic();
->>>>>>> be1b7f7e
 }