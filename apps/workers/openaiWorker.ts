--- conflicted
+++ resolved
@@ -23,15 +23,6 @@
   zOpenAIRequestSchema,
 } from "@hoarder/shared/queues";
 
-<<<<<<< HEAD
-import type { InferenceClient } from "./inference";
-import { InferenceClientFactory } from "./inference";
-import { readPDFText, truncateContent } from "./utils";
-
-type BookmarkType = "link" | "text" | "image" | "pdf" | "unsupported";
-
-=======
->>>>>>> a1c62e5b
 const openAIResponseSchema = z.object({
   tags: z.array(z.string()),
 });
@@ -69,7 +60,7 @@
 
 export class OpenAiWorker {
   static build() {
-    logger.info("Starting AI worker ...");
+    logger.info("Starting inference worker ...");
     const worker = new Runner<ZOpenAIRequest>(
       OpenAIQueue,
       {
@@ -103,15 +94,6 @@
 async function buildPrompt(
   bookmark: NonNullable<Awaited<ReturnType<typeof fetchBookmark>>>,
 ) {
-<<<<<<< HEAD
-  const content = extractTextFromBookmark(bookmark);
-  const bType = bookmarkType(bookmark);
-
-  if (bType === "link") {
-    return `
-${TEXT_PROMPT_BASE}
-URL: ${bookmark.link.url}
-=======
   const prompts = await fetchCustomPrompts(bookmark.userId, "text");
   if (bookmark.link) {
     if (!bookmark.link.description && !bookmark.link.content) {
@@ -125,7 +107,6 @@
       serverConfig.inference.inferredTagLang,
       prompts,
       `URL: ${bookmark.link.url}
->>>>>>> a1c62e5b
 Title: ${bookmark.link.title ?? ""}
 Description: ${bookmark.link.description ?? ""}
 Content: ${content ?? ""}`,
@@ -133,16 +114,6 @@
     );
   }
 
-<<<<<<< HEAD
-  if (bType == "text") {
-    const content = truncateContent(bookmark.text.text ?? "");
-    // TODO: Ensure that the content doesn't exceed the context length of openai
-    return `
-${TEXT_PROMPT_BASE}
-${content}
-${TEXT_PROMPT_INSTRUCTIONS}
-  `;
-=======
   if (bookmark.text) {
     return buildTextPrompt(
       serverConfig.inference.inferredTagLang,
@@ -150,7 +121,6 @@
       bookmark.text.text ?? "",
       serverConfig.inference.contextLength,
     );
->>>>>>> a1c62e5b
   }
 
   throw new Error("Unknown bookmark type");
@@ -275,39 +245,25 @@
   });
 }
 
-function bookmarkType(
-  bookmark: NonNullable<Awaited<ReturnType<typeof fetchBookmark>>>,
-): BookmarkType {
-  if (bookmark.link) {
-    return "link";
-  } else if (bookmark.text) {
-    return "text";
-  }
-  switch (bookmark.asset.assetType) {
-    case "image":
-      return "image";
-      break;
-    case "pdf":
-      return "pdf";
-      break;
-    default:
-      return "unsupported";
-  }
-}
-
 async function inferTags(
   jobId: string,
   bookmark: NonNullable<Awaited<ReturnType<typeof fetchBookmark>>>,
   inferenceClient: InferenceClient,
 ) {
   let response;
-  const bType = bookmarkType(bookmark);
-  if (bType === "text" || bType == "link") {
+  if (bookmark.link || bookmark.text) {
     response = await inferTagsFromText(bookmark, inferenceClient);
-  } else if (bType == "image") {
-    response = await inferTagsFromImage(jobId, bookmark, inferenceClient);
-  } else if (bType == "pdf") {
-    response = await inferTagsFromPDF(jobId, bookmark, inferenceClient);
+  } else if (bookmark.asset) {
+    switch (bookmark.asset.assetType) {
+      case "image":
+        response = await inferTagsFromImage(jobId, bookmark, inferenceClient);
+        break;
+      case "pdf":
+        response = await inferTagsFromPDF(jobId, bookmark, inferenceClient);
+        break;
+      default:
+        throw new Error(`[inference][${jobId}] Unsupported bookmark type`);
+    }
   } else {
     throw new Error(`[inference][${jobId}] Unsupported bookmark type`);
   }
@@ -427,93 +383,6 @@
   });
 }
 
-// TODO: Make this function accept max tokens as an argument.
-// TODO: Truncate text logic needs to be taken refactored such that the max token are tied to the model
-// being used and not done once per bookmark.
-function extractTextFromBookmark(
-  bookmark: NonNullable<Awaited<ReturnType<typeof fetchBookmark>>>,
-): string {
-  if (bookmark.link) {
-    if (!bookmark.link.description && !bookmark.link.content) {
-      throw new Error(
-        `No content found for link "${bookmark.id}". Skipping ...`,
-      );
-    }
-
-    let content = bookmark.link.content;
-    if (content) {
-      content = truncateContent(content);
-    }
-    return content ?? "";
-  }
-
-  if (!bookmark.text) {
-    logger.error(
-      `[extractTextFromBookmark] Unsupported bookmark type, skipping ...`,
-    );
-    return "";
-  }
-  const content = truncateContent(bookmark.text.text ?? "");
-  if (!content) {
-    throw new Error(
-      `[inference] [UNEXPECTED] TruncateContent returned empty content for bookmark "${bookmark.id}". Skipping ...`,
-    );
-  }
-  return content;
-}
-
-async function extractTextFromPDFBookmark(
-  bookmark: NonNullable<Awaited<ReturnType<typeof fetchBookmark>>>,
-  jobId: string,
-) {
-  const { asset } = await readAsset({
-    userId: bookmark.userId,
-    assetId: bookmark.asset.assetId,
-  });
-  if (!asset) {
-    throw new Error(
-      `[inference][${jobId}] AssetId ${bookmark.asset.assetId} for bookmark ${bookmark.id} not found`,
-    );
-  }
-  const pdfParse = await readPDFText(asset);
-  if (!pdfParse?.text) {
-    throw new Error(
-      `[inference][${jobId}] PDF text is empty. Please make sure that the PDF includes text and not just images.`,
-    );
-  }
-  const content = truncateContent(pdfParse.text);
-  if (!content) {
-    throw new Error(
-      `[inference][${jobId}] [UNEXPECTED] TruncateContent returned empty content for PDF "${bookmark.id}". Skipping ...`,
-    );
-  }
-  return content;
-}
-
-async function embedBookmark(
-  jobId: string,
-  bookmark: NonNullable<Awaited<ReturnType<typeof fetchBookmark>>>,
-  inferenceClient: InferenceClient,
-) {
-  logger.info(`[embedding][${jobId}] ookmark ${bookmark.id}`);
-  const bType = bookmarkType(bookmark);
-  logger.info(`[embedding][${jobId}] Bookmark type: ${bType}`);
-  if (bType === "text") {
-    const embedding = await inferenceClient.generateEmbeddingFromText(
-      extractTextFromBookmark(bookmark),
-    );
-    logger.info(
-      `[embeddings] Embedding generated successfully: ${embedding.embeddings}`,
-    );
-  } else if (bType == "pdf") {
-    const content = await extractTextFromPDFBookmark(bookmark, jobId);
-    const embedding = await inferenceClient.generateEmbeddingFromText(content);
-    logger.info(
-      `[embeddings] Embedding generated successfully: ${embedding.embeddings}`,
-    );
-  }
-}
-
 async function runOpenAI(job: DequeuedJob<ZOpenAIRequest>) {
   const jobId = job.id;
 
@@ -550,6 +419,4 @@
 
   // Update the search index
   await triggerSearchReindex(bookmarkId);
-
-  await embedBookmark(jobId, bookmark, inferenceClient);
 }